--- conflicted
+++ resolved
@@ -99,8 +99,6 @@
 #define INSTR_get_store_3   0x53
 #define INSTR_get_store_4   0x54
 #define INSTR_tuple_container 0x55
-<<<<<<< HEAD
-=======
 #define INSTR_floatAbs      0x56
 #define INSTR_floatNeg      0x57
 #define INSTR_fixedIntToFloat  0x58
@@ -115,7 +113,6 @@
 #define INSTR_floatSub      0x61
 #define INSTR_floatMult     0x62
 #define INSTR_floatDiv      0x63
->>>>>>> dafafcb4
 #define INSTR_reset_r_1     0x64
 #define INSTR_reset_r_2     0x65
 #define INSTR_reset_r_3     0x66
