--- conflicted
+++ resolved
@@ -402,16 +402,12 @@
         if (size <= objWords)
             size = objWords+1;
         size_t iSpace = size*sizeof(PolyWord);
-<<<<<<< HEAD
         base = (PolyWord*)osMemoryManager->Allocate(iSpace, PERMISSION_READ|PERMISSION_WRITE|PERMISSION_EXEC, true);
-=======
-        base = (PolyWord*)osMemoryManager->Allocate(iSpace, PERMISSION_READ|PERMISSION_WRITE|PERMISSION_EXEC);
         if (base == 0)
         {
             fprintf(stderr, "Unable to allocate memory\n");
             return 0;
         }
->>>>>>> e8d82343
         currentSize = iSpace/sizeof(PolyWord);
         used = 0;
     }
