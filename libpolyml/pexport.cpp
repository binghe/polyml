/*
    Title:     Export and import memory in a portable format
    Author:    David C. J. Matthews.

    Copyright (c) 2006-7, 2015-8, 2020 David C. J. Matthews


    This library is free software; you can redistribute it and/or
    modify it under the terms of the GNU Lesser General Public
    License version 2.1 as published by the Free Software Foundation.
    
    This library is distributed in the hope that it will be useful,
    but WITHOUT ANY WARRANTY; without even the implied warranty of
    MERCHANTABILITY or FITNESS FOR H PARTICULAR PURPOSE.  See the GNU
    Lesser General Public License for more details.
    
    You should have received a copy of the GNU Lesser General Public
    License along with this library; if not, write to the Free Software
    Foundation, Inc., 51 Franklin St, Fifth Floor, Boston, MA  02110-1301  USA
*/
#ifdef HAVE_CONFIG_H
#include "config.h"
#elif defined(_WIN32)
#include "winconfig.h"
#else
#error "No configuration file"
#endif

#ifdef HAVE_STDIO_H
#include <stdio.h>
#endif

#ifdef HAVE_ERRNO_H
#include <errno.h>
#endif

#ifdef HAVE_ASSERT_H
#include <assert.h>
#define ASSERT(x) assert(x)
#else
#define ASSERT(x)
#endif

#include "globals.h"
#include "pexport.h"
#include "machine_dep.h"
#include "scanaddrs.h"
#include "run_time.h"
#include "../polyexports.h"
#include "version.h"
#include "sys.h"
#include "polystring.h"
#include "memmgr.h"
#include "rtsentry.h"
#include "mpoly.h" // For polyStderr

/*
This file contains the code both to export the file and to import it
in a new session.
*/

PExport::PExport()
{
}

PExport::~PExport()
{
}


// Get the index corresponding to an address.
size_t PExport::getIndex(PolyObject *p)
{
    // Binary chop to find the index from the address.
    size_t lower = 0, upper = pMap.size();
    while (1)
    {
        ASSERT(lower < upper);
        size_t middle = (lower+upper)/2;
        ASSERT(middle < pMap.size());
        if (p < pMap[middle])
        {
            // Use lower to middle
            upper = middle; 
        }
        else if (p > pMap[middle])
        {
            // Use middle+1 to upper
            lower = middle+1;
        }
        else // Found it
            return middle;
    }
}

/* Get the index corresponding to an address. */
void PExport::printAddress(void *p)
{
    fprintf(exportFile, "@%" PRI_SIZET "", getIndex((PolyObject*)p));
}

void PExport::printValue(PolyWord q)
{
    if (IS_INT(q) || q == PolyWord::FromUnsigned(0))
        fprintf(exportFile, "%" POLYSFMT, UNTAGGED(q));
    else
        printAddress(q.AsAddress());
}

void PExport::printObject(PolyObject *p)
{
    POLYUNSIGNED length = p->Length();
    POLYUNSIGNED i;

    size_t myIndex = getIndex(p);

    fprintf(exportFile, "%" PRI_SIZET ":", myIndex);

    if (p->IsMutable())
        putc('M', exportFile);
    if (OBJ_IS_NEGATIVE(p->LengthWord()))
        putc('N', exportFile);
    if (OBJ_IS_WEAKREF_OBJECT(p->LengthWord()))
        putc('W', exportFile);
    if (OBJ_IS_NO_OVERWRITE(p->LengthWord()))
        putc('V', exportFile);

    if (p->IsByteObject())
    {
        if (p->IsMutable() && p->IsWeakRefObject() && p->Length() >= sizeof(uintptr_t) / sizeof(PolyWord))
        {
            // This is either an entry point or a weak ref used in the FFI.
            // Clear the first word
            if (p->Length() == sizeof(uintptr_t)/sizeof(PolyWord))
                putc('K', exportFile); // Weak ref
            else if (p->Length() > sizeof(uintptr_t) / sizeof(PolyWord))
            {
                // Entry point - C null-terminated string.
                putc('E', exportFile);
                const char* name = (char*)p + sizeof(uintptr_t);
                fprintf(exportFile, "%" PRI_SIZET "|%s", strlen(name), name);
                *(uintptr_t*)p = 0; // Entry point
            }
        }
        else
        {
            /* May be a string, a long format arbitrary precision
               number or a real number. */
            PolyStringObject* ps = (PolyStringObject*)p;
            /* This is not infallible but it seems to be good enough
               to detect the strings. */
            POLYUNSIGNED bytes = length * sizeof(PolyWord);
            if (length >= 2 &&
                ps->length <= bytes - sizeof(POLYUNSIGNED) &&
                ps->length > bytes - 2 * sizeof(POLYUNSIGNED))
            {
                /* Looks like a string. */
                fprintf(exportFile, "S%" POLYUFMT "|", ps->length);
                for (unsigned i = 0; i < ps->length; i++)
                {
                    char ch = ps->chars[i];
                    fprintf(exportFile, "%02x", ch & 0xff);
                }
            }
            else
            {
                /* Not a string. May be an arbitrary precision integer.
                   If the source and destination word lengths differ we
                   could find that some long-format arbitrary precision
                   numbers could be represented in the tagged short form
                   or vice-versa.  The former case might give rise to
                   errors because when comparing two arbitrary precision
                   numbers for equality we assume that they are not equal
                   if they have different representation.  The latter
                   case could be a problem because we wouldn't know whether
                   to convert the tagged form to long form, which would be
                   correct if the value has type "int" or to truncate it
                   which would be correct for "word".
                   It could also be a real number but that doesn't matter
                   if we recompile everything on the new machine.
                */
                byte* u = (byte*)p;
                putc('B', exportFile);
                fprintf(exportFile, "%" PRI_SIZET "|", length * sizeof(PolyWord));
                for (unsigned i = 0; i < (unsigned)(length * sizeof(PolyWord)); i++)
                {
                    fprintf(exportFile, "%02x", u[i]);
                }
            }
        }
    }
    else if (p->IsCodeObject())
    {
        POLYUNSIGNED constCount;
        PolyWord *cp;
        ASSERT(! p->IsMutable() );
        /* Work out the number of bytes in the code and the
           number of constants. */
        p->GetConstSegmentForCode(cp, constCount);
        /* The byte count is the length of the segment minus the
           number of constants minus one for the constant count.
           It includes the marker word, byte count, profile count
           and, on the X86/64 at least, any non-address constants.
           These are actually word values. */
        PolyWord* last_word = p->Offset(length - 1);
        POLYUNSIGNED byteCount = (length - constCount - 1) * sizeof(PolyWord);
        if (last_word->AsSigned() < 0)
        {
            byteCount -= sizeof(PolyWord);
            fprintf(exportFile, "F%" POLYUFMT ",%" POLYUFMT "|", constCount, byteCount);
        }
        else
        {
            // Old format
            fprintf(exportFile, "D%" POLYUFMT ",%" POLYUFMT "|", constCount, byteCount);
        }

        // First the code.
        byte *u = (byte*)p;
        for (POLYUNSIGNED i = 0; i < byteCount; i++)
            fprintf(exportFile, "%02x", u[i]);

        putc('|', exportFile);
        // Now the constants.
        for (POLYUNSIGNED i = 0; i < constCount; i++)
        {
            printValue(cp[i]);
            if (i < constCount-1)
                putc(',', exportFile);
        }
        putc('|', exportFile);
        // Finally any constants in the code object.
        machineDependent->ScanConstantsWithinCode(p, this);
    }
    else // Ordinary objects, essentially tuples, or closures.
    {
        if (p->IsClosureObject())
        {
            POLYUNSIGNED nItems = length - sizeof(PolyObject*) / sizeof(PolyWord) + 1;
            fprintf(exportFile, "C%" POLYUFMT "|", nItems); // Number of items
        }
        else fprintf(exportFile, "O%" POLYUFMT "|", length);
        if (p->IsClosureObject())
        {
            // The first word is always a code address.
            printAddress(*(PolyObject**)p);
            i = sizeof(PolyObject*)/sizeof(PolyWord);
            if (i < length)
                putc(',', exportFile);
        }
        else i = 0;
        while (i < length)
        {
            printValue(p->Get(i));
            if (i < length-1)
                putc(',', exportFile);
            i++;
        }
    }
    fprintf(exportFile, "\n");
}

/* This is called for each constant within the code. 
   Print a relocation entry for the word and return a value that means
   that the offset is saved in original word. */
void PExport::ScanConstant(PolyObject *base, byte *addr, ScanRelocationKind code)
{
    PolyObject *p = GetConstantValue(addr, code);
    if (p == 0) return; // Don't put in tagged constants

    // Put in the byte offset and the relocation type code.
    POLYUNSIGNED offset = (POLYUNSIGNED)(addr - (byte*)base);
    ASSERT (offset < base->Length() * sizeof(POLYUNSIGNED));
    fprintf(exportFile, "%" POLYUFMT ",%d,", (POLYUNSIGNED)(addr - (byte*)base), code);
    printAddress(p); // The value to plug in.
    fprintf(exportFile, " ");
}

void PExport::exportStore(void)
{
    // We want the entries in pMap to be in ascending
    // order of address to make searching easy so we need to process the areas
    // in order of increasing address, which may not be the order in memTable.
    std::vector<size_t> indexOrder;
    indexOrder.reserve(memTableEntries);

    for (size_t i = 0; i < memTableEntries; i++)
    {
        std::vector<size_t>::iterator it;
        for (it = indexOrder.begin(); it != indexOrder.end(); it++) {
            if (memTable[*it].mtOriginalAddr >= memTable[i].mtOriginalAddr)
                break;
        }
        indexOrder.insert(it, i);
    }

    // Process the area in order of ascending address.
    for (std::vector<size_t>::iterator i = indexOrder.begin(); i != indexOrder.end(); i++)
    {
        size_t index = *i;
        char *start = (char*)memTable[index].mtOriginalAddr;
        char *end = start + memTable[index].mtLength;
        for (PolyWord *p = (PolyWord*)start; p < (PolyWord*)end; )
        {
            p++;
            PolyObject *obj = (PolyObject*)p;
            POLYUNSIGNED length = obj->Length();
            pMap.push_back(obj);
            p += length;
        }
    }

    /* Start writing the information. */
    fprintf(exportFile, "Objects\t%" PRI_SIZET "\n", pMap.size());
    char arch = '?';
    switch (machineDependent->MachineArchitecture())
    {
    case MA_Interpreted:
        arch = 'I'; break;
    case MA_I386: case MA_X86_64: case MA_X86_64_32:
        arch = 'X'; break;
    }
    fprintf(exportFile, "Root\t%" PRI_SIZET " %c %u\n", getIndex(rootFunction), arch, (unsigned)sizeof(PolyWord));

    // Generate each of the areas.
    for (size_t i = 0; i < memTableEntries; i++)
    {
        char *start = (char*)memTable[i].mtOriginalAddr;
        char *end = start + memTable[i].mtLength;
        for (PolyWord *p = (PolyWord*)start; p < (PolyWord*)end; )
        {
            p++;
            PolyObject *obj = (PolyObject*)p;
            POLYUNSIGNED length = obj->Length();
#ifdef POLYML32IN64
            // We may have filler cells to get the alignment right.
            // We mustn't try to print them.
            if (((uintptr_t)obj & 4) != 0 && length == 0)
                continue;
#endif
            printObject(obj);
            p += length;
        }
    }

    fclose(exportFile); exportFile = NULL;
}


/*
Import a portable export file and load it into memory.
Creates "permanent" address entries in the global memory table.
*/

class SpaceAlloc
{
public:
    SpaceAlloc(unsigned *indexCtr, unsigned perms, POLYUNSIGNED def);
    PolyObject *NewObj(POLYUNSIGNED objWords);

    size_t defaultSize;
    PermanentMemSpace *memSpace;
    size_t used;
    unsigned permissions;
    unsigned *spaceIndexCtr;

};

SpaceAlloc::SpaceAlloc(unsigned *indexCtr, unsigned perms, POLYUNSIGNED def)
{
    permissions = perms;
    defaultSize = def;
    memSpace = 0;
    used = 0;
    spaceIndexCtr = indexCtr;
}

// Allocate a new object.  May create a new space and add the old one to the permanent
// memory table if this is exhausted.
#ifndef POLYML32IN64
PolyObject *SpaceAlloc::NewObj(POLYUNSIGNED objWords)
{
    if (memSpace == 0 || memSpace->spaceSize() - used <= objWords)
    {
        // Need some more space.
        size_t size = defaultSize;
        if (size <= objWords)
            size = objWords+1;
        memSpace =
            gMem.AllocateNewPermanentSpace(size * sizeof(PolyWord), permissions, *spaceIndexCtr);
        (*spaceIndexCtr)++;
        // The memory is writable until CompletePermanentSpaceAllocation is called
        if (memSpace == 0)
        {
            fprintf(polyStderr, "Unable to allocate memory\n");
            return 0;
        }
        used = 0;
    }
    ASSERT(memSpace->spaceSize() - used > objWords);
    PolyObject *newObj = (PolyObject*)(memSpace->bottom + used+1);
    used += objWords+1;
    return newObj;
}
#else
// With 32in64 we need to allocate on 8-byte boundaries. 
PolyObject *SpaceAlloc::NewObj(POLYUNSIGNED objWords)
{
    size_t rounded = objWords;
    if ((objWords & 1) == 0) rounded++;
    if (memSpace == 0 || memSpace->spaceSize() - used <= rounded)
    {
        // Need some more space.
        size_t size = defaultSize;
        if (size <= rounded)
            size = rounded + 1;
        memSpace =
            gMem.AllocateNewPermanentSpace(size * sizeof(PolyWord), permissions, *spaceIndexCtr);
        (*spaceIndexCtr)++;
        // The memory is writable until CompletePermanentSpaceAllocation is called
        if (memSpace == 0)
        {
            fprintf(stderr, "Unable to allocate memory\n");
            return 0;
        }
        memSpace->writeAble(memSpace->bottom)[0] = PolyWord::FromUnsigned(0);
        used = 1;
    }
    PolyObject *newObj = (PolyObject*)(memSpace->bottom + used + 1);
    if (rounded != objWords) memSpace->writeAble(newObj)->Set(objWords, PolyWord::FromUnsigned(0));
    used += rounded + 1;
    ASSERT(((uintptr_t)newObj & 0x7) == 0);
    return newObj;
}
#endif

class PImport
{
public:
    PImport();
    ~PImport();
    bool DoImport(void);
    FILE *f;
    PolyObject *Root(void) { return objMap[nRoot]; }
private:
    bool ReadValue(PolyObject *p, POLYUNSIGNED i);
    bool GetValue(PolyWord *result);
    
    POLYUNSIGNED nObjects, nRoot;
    PolyObject **objMap;

    unsigned spaceIndex;

    SpaceAlloc mutSpace, immutSpace, codeSpace;
};

PImport::PImport():
    mutSpace(&spaceIndex, MTF_WRITEABLE, 1024*1024),
    immutSpace(&spaceIndex, 0, 1024*1024),
    codeSpace(&spaceIndex, MTF_EXECUTABLE, 1024 * 1024)
{
    f = NULL;
    objMap = 0;
    spaceIndex = 1;
}

PImport::~PImport()
{
    if (f)
        fclose(f);
    free(objMap);
}

bool PImport::GetValue(PolyWord *result)
{
    int ch = getc(f);
    if (ch == '@')
    {
        /* Address of an object. */
        POLYUNSIGNED obj;
        fscanf(f, "%" POLYUFMT, &obj);
        ASSERT(obj < nObjects);
        *result = objMap[obj];
    }
    else if ((ch >= '0' && ch <= '9') || ch == '-')
    {
        /* Tagged integer. */
        POLYSIGNED j;
        ungetc(ch, f);
        fscanf(f, "%" POLYSFMT, &j);
        /* The assertion may be false if we are porting to a machine
           with a shorter tagged representation. */
        ASSERT(j >= -MAXTAGGED-1 && j <= MAXTAGGED);
        *result = TAGGED(j);
    }
    else
    {
        fprintf(polyStderr, "Unexpected character in stream");
        return false;
    }
    return true;
}

/* Read a value and store it at the specified word. */
bool PImport::ReadValue(PolyObject *p, POLYUNSIGNED i)
{
    PolyWord result = TAGGED(0);
    if (GetValue(&result))
    {
        p->Set(i, result);
        return true;
    }
    else return false;
}

bool PImport::DoImport()
{
    int ch;
    POLYUNSIGNED objNo;

    ASSERT(gMem.pSpaces.size() == 0);
    ASSERT(gMem.eSpaces.size() == 0);

    ch = getc(f);
    ASSERT(ch == 'O'); /* Number of objects. */
    while (getc(f) != '\t') ;
    fscanf(f, "%" POLYUFMT, &nObjects);
    /* Create a mapping table. */
    objMap = (PolyObject**)calloc(nObjects, sizeof(PolyObject*));
    if (objMap == 0)
    {
        fprintf(polyStderr, "Unable to allocate memory\n");
        return false;
    }

    do
    {
        ch = getc(f);
    } while (ch == '\n');
    ASSERT(ch == 'R'); /* Root object number. */
    while (getc(f) != '\t') ;
    fscanf(f, "%" POLYUFMT, &nRoot);
    do { ch = getc(f); } while (ch == ' ' || ch == '\t');
    // Older versions did not have the architecture and word length.
    if (ch != '\r' && ch != '\n')
    {
        unsigned wordLength;
        while (ch == ' ' || ch == '\t') ch = getc(f);
        char arch = ch;
        ch = getc(f);
        fscanf(f, "%u", &wordLength);
        // If we're booting a native code version from interpreted
        // code we have to interpret.
        machineDependent->SetBootArchitecture(arch, wordLength);
    }

    /* Now the objects themselves. */
    while (1)
    {
        unsigned    objBits = 0;
        POLYUNSIGNED  nWords, nBytes;
        do
        {
            ch = getc(f);
        } while (ch == '\r' || ch == '\n');
        if (ch == EOF) break;
        ungetc(ch, f);
        fscanf(f, "%" POLYUFMT, &objNo);
        ch = getc(f);
        ASSERT(ch == ':');
        ASSERT(objNo < nObjects);

        /* Modifiers, MNVW. */
        do
        {
            ch = getc(f);
            if (ch == 'M') objBits |= F_MUTABLE_BIT;
            else if (ch == 'N') objBits |= F_NEGATIVE_BIT;
            if (ch == 'V') objBits |= F_NO_OVERWRITE;
            if (ch == 'W') objBits |= F_WEAK_BIT;
        } while (ch == 'M' || ch == 'N' || ch == 'V' || ch == 'W');

        /* Object type. */
        switch (ch)
        {
        case 'O': /* Simple object. */
            fscanf(f, "%" POLYUFMT, &nWords);
            break;

        case 'B': /* Byte segment. */
            objBits |= F_BYTE_OBJ;
            fscanf(f, "%" POLYUFMT, &nBytes);
            /* Round up to appropriate number of words. */
            nWords = (nBytes + sizeof(PolyWord) -1) / sizeof(PolyWord);
            break;

        case 'S': /* String. */
            objBits |= F_BYTE_OBJ;
            /* The length is the number of characters. */
            fscanf(f, "%" POLYUFMT, &nBytes);
            /* Round up to appropriate number of words.  Need to add
               one PolyWord for the length PolyWord.  */
            nWords = (nBytes + sizeof(PolyWord) -1) / sizeof(PolyWord) + 1;
            break;

<<<<<<< HEAD
        case 'D': /* Code segment (new form). */
=======
        case 'D': // Code segment.
        case 'F':
>>>>>>> 78981254
            objBits |= F_CODE_OBJ;
            /* Read the number of bytes of code and the number of words
               for constants. */
            fscanf(f, "%" POLYUFMT ",%" POLYUFMT, &nWords, &nBytes);
            nWords += ch == 'F' ? 2 : 1; // Add one or two words for no of consts + offset.
            /* Add in the size of the code itself. */
            nWords += (nBytes + sizeof(PolyWord) -1) / sizeof(PolyWord);
            break;

        case 'C': // Closure
            objBits |= F_CLOSURE_OBJ;
            fscanf(f, "%" POLYUFMT, &nWords); // This is the number of items.
            nWords += sizeof(PolyObject*) / sizeof(PolyWord) - 1;
            break;

        case 'L': // Legacy closure
            objBits |= F_CLOSURE_OBJ;
            fscanf(f, "%" POLYUFMT, &nWords); // This was the number of words.
            break;

        case 'K': // Single weak reference
            nWords = sizeof(uintptr_t)/sizeof(PolyWord);
            objBits |= F_BYTE_OBJ;
            break;

        case 'E': // Entry point - address followed by string
            objBits |= F_BYTE_OBJ;
            // The length is the length of the string but it must be null-terminated
            fscanf(f, "%" POLYUFMT, &nBytes);
            // Add one uintptr_t plus one plus padding to an integral number of words.
            nWords = (nBytes + sizeof(uintptr_t) + sizeof(PolyWord)) / sizeof(PolyWord);
            break;

        default:
            fprintf(polyStderr, "Invalid object type\n");
            return false;
        }

        SpaceAlloc* alloc;
        if (objBits & F_MUTABLE_BIT)
            alloc = &mutSpace;
        else if ((objBits & 3) == F_CODE_OBJ)
            alloc = &codeSpace;
        else alloc = &immutSpace;
        PolyObject* p = alloc->NewObj(nWords);
        if (p == 0)
            return false;
        objMap[objNo] = p;
        /* Put in length PolyWord and flag bits. */
        alloc->memSpace->writeAble(p)->SetLengthWord(nWords, objBits);

        /* Skip the object contents. */
        while (getc(f) != '\n') ;
    }

    /* Second pass - fill in the contents. */
    fseek(f, 0, SEEK_SET);
    /* Skip the information at the start. */
    ch = getc(f);
    ASSERT(ch == 'O'); /* Number of objects. */
    while (getc(f) != '\n');
    ch = getc(f);
    ASSERT(ch == 'R'); /* Root object number. */
    while (getc(f) != '\n') ;

    while (1)
    {
        if (feof(f))
            break;
        fscanf(f, "%" POLYUFMT, &objNo);
        if (feof(f))
            break;
        ch = getc(f);
        ASSERT(ch == ':');
        ASSERT(objNo < nObjects);
        PolyObject * p = objMap[objNo];

        /* Modifiers, M or N. */
        do
        {
            ch = getc(f);
        } while (ch == 'M' || ch == 'N' || ch == 'V' || ch == 'W');

        /* Object type. */
        switch (ch)
        {
        case 'O': /* Simple object. */
        case 'C': // Closure
        case 'L': // Legacy closure
        {
            POLYUNSIGNED nWords;
            bool isClosure = ch == 'C' || ch == 'L';
            fscanf(f, "%" POLYUFMT, &nWords);
            if (ch == 'C') nWords += sizeof(PolyObject*) / sizeof(PolyWord) - 1;
            ch = getc(f);
            ASSERT(ch == '|');
            ASSERT(nWords == p->Length());

            POLYUNSIGNED i = 0;
            if (isClosure)
            {
                int ch = getc(f);
                // This should be an address
                if (ch != '@') return false; 
                POLYUNSIGNED obj;
                fscanf(f, "%" POLYUFMT, &obj);
                ASSERT(obj < nObjects);
                *(PolyObject**)p = objMap[obj];
                ch = getc(f);
                i = sizeof(PolyObject*) / sizeof(PolyWord);
            }

            while (i < nWords)
            {
                if (!ReadValue(p, i))
                    return false;
                ch = getc(f);
                ASSERT((ch == ',' && i < nWords - 1) ||
                    (ch == '\n' && i == nWords - 1));
                i++;
            }

            break;
        }

        case 'B': /* Byte segment. */
            {
                byte *u = (byte*)p;
                POLYUNSIGNED nBytes;
                fscanf(f, "%" POLYUFMT, &nBytes);
                ch = getc(f); ASSERT(ch == '|');
                for (POLYUNSIGNED i = 0; i < nBytes; i++)
                {
                    int n;
                    fscanf(f, "%02x", &n);
                    u[i] = n;
                }
                ch = getc(f);
                ASSERT(ch == '\n');
                // Legacy: If this is an entry point object set its value.
                if (p->IsMutable() && p->IsWeakRefObject() && p->Length() > sizeof(uintptr_t)/sizeof(PolyWord))
                {
                    bool loadEntryPt = setEntryPoint(p);
                    ASSERT(loadEntryPt);
                }
                break;
            }

        case 'S': /* String. */
            {
                PolyStringObject * ps = (PolyStringObject *)p;
                /* The length is the number of characters. */
                POLYUNSIGNED nBytes;
                fscanf(f, "%" POLYUFMT, &nBytes);
                ch = getc(f); ASSERT(ch == '|');
                ps->length = nBytes;
                for (POLYUNSIGNED i = 0; i < nBytes; i++)
                {
                    int n;
                    fscanf(f, "%02x", &n);
                    ps->chars[i] = n;
                }
                ch = getc(f);
                ASSERT(ch == '\n');
                break;
            }

        case 'D':
        case 'F':
            {
                bool newForm = ch == 'F';
                POLYUNSIGNED length = p->Length();
                POLYUNSIGNED nWords, nBytes;
                MemSpace* space = gMem.SpaceForObjectAddress(p);
                PolyObject *wr = space->writeAble(p);
                byte* u = (byte*)wr;
                /* Read the number of bytes of code and the number of words
                   for constants. */
                fscanf(f, "%" POLYUFMT ",%" POLYUFMT, &nWords, &nBytes);
                /* Read the code. */
                ch = getc(f); ASSERT(ch == '|');
                for (POLYUNSIGNED i = 0; i < nBytes; i++)
                {
                    int n;
                    fscanf(f, "%02x", &n);
                    u[i] = n;
                }
                ch = getc(f);
                ASSERT(ch == '|');
                if (newForm)
                {
                    wr->Set(length - nWords - 2, PolyWord::FromUnsigned(nWords));
                    wr->Set(length - 1, PolyWord::FromSigned((0-nWords-1)*sizeof(PolyWord)));
                }
                else wr->Set(length-1, PolyWord::FromUnsigned(nWords));
                /* Read in the constants. */
                for (POLYUNSIGNED i = 0; i < nWords; i++)
                {
                    if (! ReadValue(wr, i+length-nWords-1))
                        return false;
                    ch = getc(f);
                    ASSERT((ch == ',' && i < nWords-1) ||
                           ((ch == '\n' || ch == '|') && i == nWords-1));
                }
                // Read in any constants in the code.
                if (ch == '|')
                {
                    ch = getc(f);
                    while (ch != '\n')
                    {
                        ungetc(ch, f);
                        POLYUNSIGNED offset;
                        int code;
                        fscanf(f, "%" POLYUFMT ",%d", &offset, &code);
                        ch = getc(f);
                        ASSERT(ch == ',');
                        // This should be an address.
                        ch = getc(f);
                        if (ch == '@')
                        {
                            POLYUNSIGNED obj;
                            fscanf(f, "%" POLYUFMT, &obj);
                            ASSERT(obj < nObjects);
                            PolyObject *addr = objMap[obj];
                            byte *toPatch = (byte*)p + offset; // Pass the execute address here.
                            ScanAddress::SetConstantValue(toPatch, addr, (ScanRelocationKind)code);
                        }
                        else
                        {
                            // Previously we also included tagged constants but they are
                            // already in the code.
                            ungetc(ch, f);
                            PolyWord w;
                            if (!GetValue(&w))
                                return false;
                        }
                        do ch = getc(f); while (ch == ' ');
                    }
                }
                // Clear the mutable bit
                wr->SetLengthWord(p->Length(), F_CODE_OBJ);
                break;
            }

        case 'K':
            // Weak reference - must be zeroed
            *(uintptr_t*)p = 0;
            break;

        case 'E':
            // Entry point - address followed by string
            {
                // The length is the number of characters.
                *(uintptr_t*)p = 0;
                char* b = (char*)p + sizeof(uintptr_t);
                POLYUNSIGNED nBytes;
                fscanf(f, "%" POLYUFMT, &nBytes);
                ch = getc(f); ASSERT(ch == '|');
                for (POLYUNSIGNED i = 0; i < nBytes; i++)
                {
                    ch = getc(f);
                    *b++ = ch;
                }
                *b = 0;
                ch = getc(f);
                ASSERT(ch == '\n');
                bool loadEntryPt = setEntryPoint(p);
                ASSERT(loadEntryPt);
                break;
            }

        default:
            fprintf(polyStderr, "Invalid object type\n");
            return false;
        }
    }
    // Now remove write access from immutable spaces.
    for (std::vector<PermanentMemSpace*>::iterator i = gMem.pSpaces.begin(); i < gMem.pSpaces.end(); i++)
        gMem.CompletePermanentSpaceAllocation(*i);
    return true;
}

// Import a file in the portable format and return a pointer to the root object.
PolyObject *ImportPortable(const TCHAR *fileName)
{
    PImport pImport;
#if (defined(_WIN32) && defined(UNICODE))
    pImport.f = _wfopen(fileName, L"r");
    if (pImport.f == 0)
    {
        fprintf(polyStderr, "Unable to open file: %S\n", fileName);
        return 0;
    }
#else
    pImport.f = fopen(fileName, "r");
    if (pImport.f == 0)
    {
        fprintf(polyStderr, "Unable to open file: %s\n", fileName);
        return 0;
    }
#endif
    if (pImport.DoImport())
        return pImport.Root();
    else
        return 0;
}<|MERGE_RESOLUTION|>--- conflicted
+++ resolved
@@ -603,12 +603,8 @@
             nWords = (nBytes + sizeof(PolyWord) -1) / sizeof(PolyWord) + 1;
             break;
 
-<<<<<<< HEAD
-        case 'D': /* Code segment (new form). */
-=======
         case 'D': // Code segment.
         case 'F':
->>>>>>> 78981254
             objBits |= F_CODE_OBJ;
             /* Read the number of bytes of code and the number of words
                for constants. */
