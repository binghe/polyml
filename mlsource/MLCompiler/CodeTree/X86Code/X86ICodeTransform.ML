(*
    Copyright David C. J. Matthews 2016-17

    This library is free software; you can redistribute it and/or
    modify it under the terms of the GNU Lesser General Public
    License version 2.1 as published by the Free Software Foundation.
    
    This library is distributed in the hope that it will be useful,
    but WITHOUT ANY WARRANTY; without even the implied warranty of
    MERCHANTABILITY or FITNESS FOR A PARTICULAR PURPOSE.  See the GNU
    Lesser General Public License for more details.
    
    You should have received a copy of the GNU Lesser General Public
    License along with this library; if not, write to the Free Software
    Foundation, Inc., 51 Franklin St, Fifth Floor, Boston, MA  02110-1301  USA
*)

functor X86ICodeTransform(
    structure ICODE: ICodeSig
    structure DEBUG: DEBUGSIG
    structure CODEGEN: X86ICODEGENERATESIG
    structure ALLOCATE: X86ALLOCATEREGISTERSSIG
    structure IDENTIFY: X86IDENTIFYREFSSIG
    structure CONFLICTSETS: X86GETCONFLICTSETSIG
    structure PUSHREGISTERS: X86PUSHREGISTERSIG
    structure OPTIMISE: X86ICODEOPTSIG
    structure PRETTY: PRETTYSIG
    structure INTSET: INTSETSIG
    sharing ICODE.Sharing = CODEGEN.Sharing = ALLOCATE.Sharing = IDENTIFY.Sharing =
            CONFLICTSETS.Sharing = PUSHREGISTERS.Sharing = INTSET = OPTIMISE.Sharing
) : X86ICODETRANSFORMSIG
=
struct
    open ICODE
    open Address
    open IDENTIFY
    open CONFLICTSETS
    open PUSHREGISTERS
    open INTSET
    open CODEGEN
    open ALLOCATE
    open OPTIMISE
    
    exception InternalError = Misc.InternalError
    
    (* Find out the registers that need to be pushed to the stack, if any.
       We include those marked as "must push" because we need to save them across a
       function call or handler and also any we need to push because the set of active
       registers is more than the number of general registers we have.  This second case
       involves choosing suitable registers and is a first attempt to check we have enough
       registers.  We can also get a failure in codeExtended when we actually allocate
       the registers. *)
    fun spillRegisters(identified: extendedBasicBlock vector, regStates: regState vector) =
    let
        val maxPRegs = Vector.length regStates
        val pushArray = Array.array(maxPRegs, false)

        (* Mark anything already marked as "must push" unless it's already on the stack *)
        local
            fun checkPush(i, {pushState=true, ...}) = Array.update(pushArray, i, true)
            |   checkPush _ = ()
        in
            val () = Vector.appi checkPush regStates
        end
        
        (* Make a list of all the active sets ignoring those marked to be pushed.
           Do that first because we need to know how many sets each register is in. *)
        local
            fun addToActive(r, l) =
            (
                case Vector.sub(regStates, r) of
                    {prop=RegPropStack _, ...} => l
                |   _ => if Array.sub(pushArray, r) then l else r :: l
            )
        in
            fun nowActive regs = List.foldl addToActive [] regs
        end
            fun getBlockSets(ExtendedBasicBlock{block, passThrough, ...}, sets) =
            let
                fun getSets({active, ...}, l) =
                let
                    val set = nowActive(setToList(union(active, passThrough)))
                in
                    if List.length set > nGenRegs
                    then set :: l
                    else l
                end
            in
                List.foldl getSets sets block
            end

            val activeSets = Vector.foldl getBlockSets [] identified

    in
        if null activeSets then ()
        else
        let
            (* See how many times each register appears in a set. *)
            val activeIn = Array.array(maxPRegs, 0)
            val () =
                List.app (fn regs => List.app(fn r => Array.update(activeIn, r, Array.sub(activeIn, r)+1)) regs) activeSets
            (* We want to choose the best registers to spill. *)
            fun spillSomeRegs activeSet =
            let
                (* We may have already marked some of these to push. *)
                val currentActive = nowActive activeSet
                val regCount = List.length currentActive
                fun addCosts r =
                let
                    val {active, refs, prop, ...} = Vector.sub(regStates, r)
                in
                    case prop of
                        RegPropUntagged => (r, ~1, ~1)
                    |   RegPropStack _ => (r, ~1, ~1)
                    |   _ => (r, Array.sub(activeIn, r), if refs = 0 then 0 else Int.quot(active, refs))
                end
                val withCosts = List.map addCosts currentActive
                (* Order so that the earlier items are those that appear in more sets and
                   if items appear in the same number of sets those that are active
                   longer come earlier. *)
                fun compare (_, in1, a1)  (_, in2, a2) = if in1 > in2 then true else if in1 < in2 then false else a1 > a2
                val sorted = Misc.quickSort compare withCosts

                fun markAsPush([], _) = ()
                |   markAsPush((reg, _, _) :: regs, n) =
                    if n <= 0
                    then ()
                    else
                    let
                        val {prop, ...} = Vector.sub(regStates, reg)
                        val _ = case prop of RegPropStack _ => raise InternalError "markAsPush" | _ => ()
                    in
                        Array.update(pushArray, reg, true);
                        markAsPush(regs, n-1)
                    end
            in
                markAsPush(sorted, regCount-nGenRegs)
            end
        in
            List.app spillSomeRegs activeSets
        end;
        (* Return the vector showing those that must be pushed. *)
        Array.vector pushArray
    end
     
    type triple = {instr: x86ICode, current: intSet, active: intSet}

<<<<<<< HEAD
    fun codeICodeFunctionToX86{blocks, functionName, pregProps, argRegsUsed, hasFullClosure, debugSwitches, resultClosure, ...} =
=======
    fun codeICodeFunctionToX86{blocks, functionName, pregProps, argRegsUsed, ccCount, hasFullClosure, debugSwitches, ...} =
>>>>>>> dafafcb4
    let
       (*val maxPRegs = Vector.length pregProps*)
        val icodeTabs = [8, 20, 60]
        val wantPrintCode = DEBUG.getParameter DEBUG.icodeTag debugSwitches
        
        fun printCode identifiedCode =
            (* Print the code before the transformation. *)
            let
                val printStream = PRETTY.getSimplePrinter(debugSwitches, icodeTabs)
            in
                printStream(functionName ^ "\n");
                printICodeAbstract(identifiedCode, printStream);
                printStream "\n"
            end
        
        fun printConflicts(regStates: conflictState vector) =
            let
                val printStream = PRETTY.getSimplePrinter(debugSwitches, icodeTabs)

                fun printRegs([], _) = ()
                |   printRegs(_, 0) = printStream "..."
                |   printRegs([i], _) = printStream(Int.toString i)
                |   printRegs(i::l, n) = (printStream(Int.toString i ^ ","); printRegs(l, n-1))
                
                fun printRegData(i, { conflicts, ... }) =
                (
                    printStream (Int.toString i ^ "\t");
                    printStream ("Conflicts="); printRegs(setToList conflicts, 20);
                    printStream "\n"
                )
            in
                Vector.appi printRegData regStates
            end

        fun printRegisters(regAlloc: reg vector) =
        let
            val printStream = PRETTY.getSimplePrinter(debugSwitches, icodeTabs)
            fun printRegAlloc(i, reg) = printStream (Int.toString i ^ "\t=> " ^ regRepr reg ^ "\n");
        in
            Vector.appi printRegAlloc regAlloc
        end
        
        (* Limit the number of passes. *)
        val maxOptimisePasses = 30
        val maxTotalPasses = maxOptimisePasses + 40

        fun processCode(basicBlocks: basicBlock vector, pregProps: regProperty vector, maxStack, passes, optPasses) =
        let
            (* This should only require a few passes. *)
            val _ = passes < maxTotalPasses orelse raise InternalError "Too many passes"
            val () =
                if wantPrintCode
                then printCode basicBlocks
                else ()
            (* First pass - identify register use patterns *)
            val (identified, regStates) = identifyRegisters(basicBlocks, pregProps)
            val regsToSpill = spillRegisters(identified, regStates)
            val needPhase2 = Vector.exists(fn t => t) regsToSpill
            val (needPhase2, regsToSpill) =
                if needPhase2 orelse passes <> 0 then (needPhase2, regsToSpill)
                else (true, Vector.tabulate(Vector.length pregProps, fn _ => false))
        in
            if needPhase2
            then
            let
                (* Push those registers we need to.  This also adds and renumbers pregs
                   and may add labels. *)
                val {code=postPushCode, pregProps=regPropsPhase2, maxStack=maxStackPhase2} =
                    addRegisterPushes{code=identified, pushVec=regsToSpill, pregProps=pregProps, firstPass=passes=0}
            in
                (* And reprocess. *)
                processCode(postPushCode, regPropsPhase2, maxStackPhase2, passes+1, optPasses)
            end
            else
            let
                (* Try optimising.  This may not do anything in which case we can continue with
                   the original code otherwise we need to reprocess.  This does not add or renumber
                   registers or add CC entries. *)
                val tryOpt =
                    if optPasses < maxOptimisePasses
                    then optimiseICode{code=identified, pregProps=pregProps, ccCount=ccCount}
                    else Unchanged
            in
                case tryOpt of
                    Changed postOptimise => processCode(postOptimise, pregProps, maxStack, passes+1, optPasses)

                |   Unchanged =>
                    let
                        val maxPRegs = Vector.length regStates
                
                        (* If we have been unable to allocate a register we need to spill something.
                           Choose a single register from each conflict set.  Since we've already checked
                           that the active sets are small enough this is really only required to deal
                           with special requirements e.g. esi/edi in block moves. *)
                        fun spillFromConflictSets conflictSets =
                        let
                            val maxPRegs = Vector.length regStates
                            val pushArray = Array.array(maxPRegs, false)
                    
                            fun selectARegisterToSpill active =
                            let
                                val regsToPick = setToList active
                            in
                                (* If we have already marked one of these to be pushed we don't
                                   need to do anything here. *)
                                if List.exists (fn r => Array.sub(pushArray, r)) regsToPick
                                then ()
                                else (* Choose something to push. *)
                                let
                                    fun chooseReg([], bestReg, _) = bestReg
                                    |   chooseReg(reg::regs, bestReg, bestCost) =
                                        let
                                            val {active, refs, prop, ...} = Vector.sub(regStates, reg)
                                            val cost = if refs = 0 then 0 else Int.quot(active, refs)
                                        in
                                            case prop of
                                                RegPropStack _ => chooseReg(regs, bestReg, bestCost)
                                            |   RegPropCacheUntagged => reg (* Pick the first cache reg. *)
                                            |   RegPropCacheTagged => reg (* Pick the first cache reg. *)
                                            |   _ =>
                                                if cost >= bestCost
                                                then chooseReg(regs, reg, active)
                                                else chooseReg(regs, bestReg, bestCost)
                                        end
                                    val choice = chooseReg(regsToPick, ~1, 0)
                                    val _ = choice >= 0 orelse raise InternalError "chooseReg"
                                in
                                    Array.update(pushArray, choice, true)
                                end
                            end
                    
                            val () = List.app selectARegisterToSpill conflictSets
                        in
                            Array.vector pushArray
                        end
                
<<<<<<< HEAD
                (* Now get the conflict sets. *)
                val conflictSets = getConflictStates(identified, maxPRegs)
                local
                    fun mapFromExtended(ExtendedBasicBlock{block, flow, ...}) =
                        BasicBlock{block=List.map #instr block, flow=flow}
                in
                    val () =
                        if wantPrintCode then (printCode(Vector.map mapFromExtended identified); printConflicts conflictSets) else ()
                end
            in
                case allocateRegisters {blocks=identified, regStates=conflictSets, regProps=pregProps } of
                    AllocateSuccess allocatedRegs =>
                        (
                            if wantPrintCode then printRegisters allocatedRegs else ();
                            icodeToX86Code{blocks=identified, functionName=functionName, allocatedRegisters=allocatedRegs,
                                       stackRequired=maxStack, argRegsUsed=argRegsUsed, hasFullClosure=hasFullClosure, debugSwitches=debugSwitches,
                                       resultClosure=resultClosure}
                        )
               |    AllocateFailure fails =>
                    let
                        val regsToSpill = spillFromConflictSets fails
                        val {code=postPushCode, pregProps=pregPropsPhase2, maxStack=maxStackPhase2} =
                            addRegisterPushes{code=identified, pushVec=regsToSpill, pregProps=pregProps, firstPass=false}
=======
                        (* Now get the conflict sets. *)
                        val conflictSets = getConflictStates(identified, maxPRegs)
                        local
                            fun mapFromExtended(ExtendedBasicBlock{block, flow, ...}) =
                                BasicBlock{block=List.map #instr block, flow=flow}
                        in
                            val () =
                                if wantPrintCode
                                then (printCode(Vector.map mapFromExtended identified); printConflicts conflictSets)
                                else ()
                        end
>>>>>>> dafafcb4
                    in
                        case allocateRegisters {blocks=identified, regStates=conflictSets, regProps=pregProps } of
                            AllocateSuccess allocatedRegs =>
                                (
                                    if wantPrintCode then printRegisters allocatedRegs else ();
                                    icodeToX86Code{blocks=identified, functionName=functionName, allocatedRegisters=allocatedRegs,
                                               stackRequired=maxStack, argRegsUsed=argRegsUsed,
                                               hasFullClosure=hasFullClosure, debugSwitches=debugSwitches}
                                )
                       |    AllocateFailure fails =>
                            let
                                val regsToSpill = spillFromConflictSets fails
                                val {code=postPushCode, pregProps=pregPropsPhase2, maxStack=maxStackPhase2} =
                                    addRegisterPushes{code=identified, pushVec=regsToSpill, pregProps=pregProps, firstPass=false}
                            in
                                processCode(postPushCode, pregPropsPhase2, maxStackPhase2, passes+1, optPasses)
                            end
                    end
            end
        end

    in
        processCode(blocks, pregProps, 0 (* Should include handlers and containers. *), 0, 0)
    end
    structure Sharing =
    struct
        type preg       = preg
        and reg         = reg
        and basicBlock  = basicBlock
        and regProperty = regProperty
        and closureRef  = closureRef
    end
end;<|MERGE_RESOLUTION|>--- conflicted
+++ resolved
@@ -145,11 +145,7 @@
      
     type triple = {instr: x86ICode, current: intSet, active: intSet}
 
-<<<<<<< HEAD
-    fun codeICodeFunctionToX86{blocks, functionName, pregProps, argRegsUsed, hasFullClosure, debugSwitches, resultClosure, ...} =
-=======
-    fun codeICodeFunctionToX86{blocks, functionName, pregProps, argRegsUsed, ccCount, hasFullClosure, debugSwitches, ...} =
->>>>>>> dafafcb4
+    fun codeICodeFunctionToX86{blocks, functionName, pregProps, argRegsUsed, ccCount, hasFullClosure, debugSwitches, resultClosure, ...} =
     let
        (*val maxPRegs = Vector.length pregProps*)
         val icodeTabs = [8, 20, 60]
@@ -286,31 +282,6 @@
                             Array.vector pushArray
                         end
                 
-<<<<<<< HEAD
-                (* Now get the conflict sets. *)
-                val conflictSets = getConflictStates(identified, maxPRegs)
-                local
-                    fun mapFromExtended(ExtendedBasicBlock{block, flow, ...}) =
-                        BasicBlock{block=List.map #instr block, flow=flow}
-                in
-                    val () =
-                        if wantPrintCode then (printCode(Vector.map mapFromExtended identified); printConflicts conflictSets) else ()
-                end
-            in
-                case allocateRegisters {blocks=identified, regStates=conflictSets, regProps=pregProps } of
-                    AllocateSuccess allocatedRegs =>
-                        (
-                            if wantPrintCode then printRegisters allocatedRegs else ();
-                            icodeToX86Code{blocks=identified, functionName=functionName, allocatedRegisters=allocatedRegs,
-                                       stackRequired=maxStack, argRegsUsed=argRegsUsed, hasFullClosure=hasFullClosure, debugSwitches=debugSwitches,
-                                       resultClosure=resultClosure}
-                        )
-               |    AllocateFailure fails =>
-                    let
-                        val regsToSpill = spillFromConflictSets fails
-                        val {code=postPushCode, pregProps=pregPropsPhase2, maxStack=maxStackPhase2} =
-                            addRegisterPushes{code=identified, pushVec=regsToSpill, pregProps=pregProps, firstPass=false}
-=======
                         (* Now get the conflict sets. *)
                         val conflictSets = getConflictStates(identified, maxPRegs)
                         local
@@ -322,7 +293,6 @@
                                 then (printCode(Vector.map mapFromExtended identified); printConflicts conflictSets)
                                 else ()
                         end
->>>>>>> dafafcb4
                     in
                         case allocateRegisters {blocks=identified, regStates=conflictSets, regProps=pregProps } of
                             AllocateSuccess allocatedRegs =>
@@ -330,7 +300,8 @@
                                     if wantPrintCode then printRegisters allocatedRegs else ();
                                     icodeToX86Code{blocks=identified, functionName=functionName, allocatedRegisters=allocatedRegs,
                                                stackRequired=maxStack, argRegsUsed=argRegsUsed,
-                                               hasFullClosure=hasFullClosure, debugSwitches=debugSwitches}
+                                               hasFullClosure=hasFullClosure, debugSwitches=debugSwitches,
+                                               resultClosure=resultClosure}
                                 )
                        |    AllocateFailure fails =>
                             let
