(*
    Copyright David C. J. Matthews 2016-18

    This library is free software; you can redistribute it and/or
    modify it under the terms of the GNU Lesser General Public
    License version 2.1 as published by the Free Software Foundation.
    
    This library is distributed in the hope that it will be useful,
    but WITHOUT ANY WARRANTY; without even the implied warranty of
    MERCHANTABILITY or FITNESS FOR A PARTICULAR PURPOSE.  See the GNU
    Lesser General Public License for more details.
    
    You should have received a copy of the GNU Lesser General Public
    License along with this library; if not, write to the Free Software
    Foundation, Inc., 51 Franklin St, Fifth Floor, Boston, MA  02110-1301  USA
*)

functor X86ICode(

    structure X86CODE: X86CODESIG

): ICodeSig =

struct
    open X86CODE

    open Address

    datatype fpMode = FPModeSSE2 | FPModeX87

    (* For the moment use SSE2 only on X86/64. Not all 32-bit processors support SSE2. *)
    val fpMode: fpMode =
        case targetArch of Native32Bit => FPModeX87 | _ => FPModeSSE2
    
    val (polyWordOpSize, nativeWordOpSize) =
        case targetArch of
            Native32Bit     => (OpSize32, OpSize32)
        |   Native64Bit     => (OpSize64, OpSize64)
        |   ObjectId32Bit   => (OpSize32, OpSize64)

    datatype preg = PReg of int (* A pseudo-register - an abstract register. *)

    (* A location on the stack.  May be more than word if this is a container or a handler entry. *)
    datatype stackLocn = StackLoc of {size: int, rno: int }
    
    (* This combines pregKind and stackLocn.  *)
    datatype regProperty =
        RegPropGeneral      (* A general register. *)
    |   RegPropUntagged     (* An untagged general register. *)
    |   RegPropStack of int (* A stack location or container. *)
    |   RegPropCacheTagged
    |   RegPropCacheUntagged
 
    datatype argument =
        RegisterArgument of preg
    |   AddressConstant of machineWord (* A constant that is an address. *)
    |   IntegerConstant of LargeInt.int (* A non-address constant.  Will usually be shifted and tagged. *)
    |   MemoryLocation of { base: preg, offset: int, index: memoryIndex, cache: preg option } (* A memory location.  Could be the stack. *)
        (* Offset on the stack.  The container is the stack location identifier, the field is an
           offset in a container.  cache is an optional cache register. *)
    |   StackLocation of { wordOffset: int, container: stackLocn, field: int, cache: preg option }
        (* Address of a container. *)
    |   ContainerAddr of { container: stackLocn, stackOffset: int }

    (* Generally this indicates the index register if present.  For 32-in-64
       the "index" may be ObjectIndex in which case the base is actually an
       object index. *)
    and memoryIndex =
        NoMemIndex | MemIndex1 of preg | MemIndex2 of preg |
        MemIndex4 of preg | MemIndex8 of preg | ObjectIndex

    (* Kinds of moves.
       Move32Bit - 32-bit loads and stores
       Move64Bit - 64-bit loads and stores
       MoveByte - When loading, load a byte and zero extend.
       Move16Bit - Used for C-memory loads and stores.  Zero extends on load.
       MoveFloat - Load and store a single-precision value
       MoveDouble - Load and store a double-precision value. *)
    datatype moveKind =
        MoveByte | Move16Bit | Move32Bit | Move64Bit | MoveFloat | MoveDouble

    (* The reference to a condition code. *)
    and ccRef = CcRef of int
    
    val (movePolyWord, moveNativeWord) =
        case targetArch of
            Native32Bit     => (Move32Bit, Move32Bit)
        |   Native64Bit     => (Move64Bit, Move64Bit)
        |   ObjectId32Bit   => (Move32Bit, Move64Bit)

    datatype boxKind = BoxLargeWord | BoxSSE2 | BoxX87Double | BoxX87Float
    
    (* Size of operand.  OpSize64 is only valid in 64-bit mode. *)
    datatype opSize = datatype opSize
<<<<<<< HEAD

=======
    
    datatype sse2UnaryOps = SSE2UDoubleToFloat | SSE2UFloatToDouble
    and      sse2BinaryOps = SSE2BAddDouble | SSE2BSubDouble | SSE2BMulDouble |
                SSE2BDivDouble | SSE2BXor | SSE2BAnd | SSE2BAddSingle |
                SSE2BSubSingle | SSE2BMulSingle | SSE2BDivSingle
 
>>>>>>> dafafcb4
    datatype x86ICode =
        (* Move a value into a register. *)
        LoadArgument of { source: argument, dest: preg, kind: moveKind }
        
        (* Store a value into memory.  The source will usually be a register but could be
           a constant depending on the value.  If isMutable is true we're assigning to
           a ref and we need to flush the memory cache. *)
    |   StoreArgument of
            { source: argument, base: preg, offset: int, index: memoryIndex, kind: moveKind, isMutable: bool }

        (* Load an entry from the "memory registers".  Used just for ThreadSelf. *)
    |   LoadMemReg of { offset: int, dest: preg }

        (* Start of function.  Set the register arguments.  stackArgs is the list of
           stack arguments.  The last entry is the return address. *)
    |   BeginFunction of { regArgs: (preg * reg) list, stackArgs: stackLocn list }

        (* Call a function.  If the code address is a constant it is passed here.
           Otherwise the address is obtained by indirecting through rdx which has been loaded
           as one of the argument registers.  The result is stored in the destination register. *)
    |   FunctionCall of
            { callKind: callKinds, regArgs: (argument * reg) list,
              stackArgs: argument list, dest: preg, saveRegs: preg list}

        (* Jump to a tail-recursive function.  This is similar to FunctionCall
           but complicated for stack arguments because the stack and the return
           address need to be overwritten.
           stackAdjust is the number of words to remove (positive) or add
           (negative) to the stack before the call.
           currStackSize contains the number of items currently on the stack. *)
    |   TailRecursiveCall of
            { callKind: callKinds, regArgs: (argument * reg) list,
              stackArgs: {src: argument, stack: int} list,
              stackAdjust: int, currStackSize: int, workReg: preg }

        (* Allocate a fixed sized piece of memory.  The size is the number of words
           required.  This sets the length word including the flags bits.
           saveRegs is the list of registers that need to be saved if we
           need to do a garbage collection. *)
    |   AllocateMemoryOperation of { size: int, flags: Word8.word, dest: preg, saveRegs: preg list }

        (* Allocate a piece of memory whose size is not known at compile-time.  The size
           argument is the number of words. *)
    |   AllocateMemoryVariable of { size: preg, dest: preg, saveRegs: preg list }

        (* Initialise a piece of memory.  N.B. The size is an untagged value containing
           the number of words.  This uses REP STOSL/Q so addr must be rdi, size must be
           rcx and init must be rax. *)
    |   InitialiseMem of { size: preg, addr: preg, init: preg }

        (* Signal that a tuple has been fully initialised.  Really a check in the
           low-level code-generator. *)
    |   InitialisationComplete

        (* Set up the registers for a jump back to the start of a loop. *)
    |   JumpLoop of
            { regArgs: (argument * preg) list, stackArgs: (argument * int * stackLocn) list,
              checkInterrupt: preg list option, workReg: preg option }

        (* Raise an exception.  The packet is always loaded into rax. *)
    |   RaiseExceptionPacket of { packetReg: preg }

        (* Reserve a contiguous area on the stack to receive a result tuple. *)
    |   ReserveContainer of { size: int, container: stackLocn }

        (* Indexed case. *)
    |   IndexedCaseOperation of { testReg: preg, workReg: preg }

        (* Lock a mutable cell by turning off the mutable bit. *)
    |   LockMutable of { addr: preg }

        (* Compare two word values.  The first argument must be a register. *)
    |   WordComparison of { arg1: preg, arg2: argument, ccRef: ccRef, opSize: opSize }
    
        (* Compare with a literal.  This is generally used to compare a memory
           or stack location with a literal and overlaps to some extent
           with WordComparison. *)
    |   CompareLiteral of { arg1: argument, arg2: LargeInt.int, opSize: opSize, ccRef: ccRef }
    
        (* Compare a byte location with a literal.  This is the only operation that
           specifically deals with single bytes.  Other cases will use word
           operations. *)
    |   CompareByteMem of { arg1: { base: preg, offset: int, index: memoryIndex }, arg2: Word8.word, ccRef: ccRef }

<<<<<<< HEAD
=======
        (* Set a register to a condition.  This only sets the low order byte and tags it
           because of the way SETCC works.  The high order bytes need to be zeroed before
           the test using ZeroRegister.  *)
    |   SetToCondition of { dest: preg, highOrder: preg, ccRef: ccRef, condition: branchOps }

        (* Clear a register to zero using XOR.  Unlike LoadArgument this affects the condition
           codes.  Used before a test that is followed by SetToCondition. *)
    |   ZeroRegister of { dest: preg }

        (* Invert boolean value.  This can be defined using XOR but
           simplies optimisation. *)
    |   BooleanNot of { dest: preg, source: preg }
    
>>>>>>> dafafcb4
        (* Exception handling.  - Set up an exception handler. *)
    |   PushExceptionHandler of { workReg: preg }

        (* End of a handled section.  Restore the previous handler. *)
    |   PopExceptionHandler of { workReg: preg }

        (* Marks the start of a handler.  This sets the stack pointer and
           restores the old handler.  Sets the exception packet register. *) 
    |   BeginHandler of { packetReg: preg, workReg: preg }

        (* Return from the function. *)
    |   ReturnResultFromFunction of { resultReg: preg, numStackArgs: int }
    
        (* Arithmetic or logical operation.  These can set the condition codes. *)
    |   ArithmeticFunction of
            { oper: arithOp, resultReg: preg, operand1: preg, operand2: argument, ccRef: ccRef, opSize: opSize }

        (* Test the tag bit of a word.  Sets the Zero bit if the value is an address i.e. untagged. *)
    |   TestTagBit of { arg: argument, ccRef: ccRef }

        (* Push a value to the stack.  Added during translation phase. *)
    |   PushValue of { arg: argument, container: stackLocn }
    
        (* Copy a value to a cache register.  LoadArgument could be used for this
           but it may be better to keep it separate. *)
    |   CopyToCache of { source: preg, dest: preg, kind: moveKind }

        (* Remove items from the stack.  Added during translation phase. *)
    |   ResetStackPtr of { numWords: int, preserveCC: bool }

        (* Store a value into the stack. *)
    |   StoreToStack of { source: argument, container: stackLocn, field: int, stackOffset: int }

        (* Tag a value by shifting and setting the tag bit. *)
    |   TagValue of { source: preg, dest: preg, isSigned: bool }

        (* Shift a value to remove the tag bit.  The cache is used if this is untagging a
           value that has previously been tagged. *)
    |   UntagValue of { source: preg, dest: preg, isSigned: bool, cache: preg option }

        (* This provides the LEA instruction which can be used for various sorts of arithmetic.
           The base register is optional in this case. *)
    |   LoadEffectiveAddress of { base: preg option, offset: int, index: memoryIndex, dest: preg }

        (* Shift a word by an amount that can either be a constant or a register. *)
    |   ShiftOperation of { shift: shiftType, resultReg: preg, operand: preg, shiftAmount: argument, ccRef: ccRef, opSize: opSize }

        (* Multiplication.  We can use signed multiplication for both fixed precision and word (unsigned)
           multiplication.  There are various forms of the instruction including a three-operand
           version. *)
    |   Multiplication of { resultReg: preg, operand1: preg, operand2: argument, ccRef: ccRef, opSize: opSize }

        (* Division.  This takes a register pair, always RDX:RAX, divides it by the operand register and
           puts the quotient in RAX and remainder in RDX.  At the preg level we represent all of
           these by pRegs.  The divisor can be either a register or a memory location. *)
    |   Division of { isSigned: bool, dividend: preg, divisor: argument, quotient: preg, remainder: preg, opSize: opSize }

        (* Atomic exchange and addition.   This is executed with a lock prefix and is used
           for atomic increment and decrement for mutexes.
           Before the operation the source contains an increment.  After the operation
           the source contains the old value of the destination and the destination
           has been updated with its old value added to the increment.
           The destination is actually the word pointed at by "base". *)
    |   AtomicExchangeAndAdd of { base: preg, source: preg }

        (* Create a "box" of a single-word "byte" cell and store the source into it.
           This can be implemented using AllocateMemoryOperation but the idea is to
           allow the transform layer to recognise when a value is being boxed and
           then unboxed and remove unnecessary allocation. *)
    |   BoxValue of { boxKind: boxKind, source: preg, dest: preg, saveRegs: preg list }

        (* Compare two vectors of bytes and set the condition code on the result.
           In general vec1Addr and vec2Addr will be pointers inside memory cells
           so have to be untagged registers. *)
    |   CompareByteVectors of
            { vec1Addr: preg, vec2Addr: preg, length: preg, ccRef: ccRef }

        (* Move a block of bytes (isByteMove true) or words (isByteMove false).  The length is the
           number of items (bytes or words) to move. *)
    |   BlockMove of { srcAddr: preg, destAddr: preg, length: preg, isByteMove: bool }

        (* Floating point comparison. *)
    |   X87Compare of { arg1: preg, arg2: argument, isDouble: bool, ccRef: ccRef }

        (* Floating point comparison. *)
    |   SSE2Compare of { arg1: preg, arg2: argument, isDouble: bool, ccRef: ccRef }

        (* The X87 FP unit does not generate condition codes directly.  We have to
           load the cc into RAX and test it there. *)
    |   X87FPGetCondition of { ccRef: ccRef, dest: preg }

        (* Binary floating point operations on the X87. *)
    |   X87FPArith of { opc: fpOps, resultReg: preg, arg1: preg, arg2: argument, isDouble: bool }

        (* Floating point operations: negate and set sign positive. *)
    |   X87FPUnaryOps of { fpOp: fpUnaryOps, dest: preg, source: preg }

        (* Load a fixed point value as a floating point value. *)
    |   X87Float of { dest: preg, source: argument }

        (* Load a fixed point value as a floating point value. *)
    |   SSE2Float of { dest: preg, source: argument }

        (* Binary floating point operations using SSE2 instructions. *)
    |   SSE2FPUnary of { opc: sse2UnaryOps, resultReg: preg, source: argument }

        (* Binary floating point operations using SSE2 instructions. *)
    |   SSE2FPBinary of { opc: sse2BinaryOps, resultReg: preg, arg1: preg, arg2: argument }

        (* Tag a 32-bit floating point value.  This is tagged by shifting left
           32-bits and then setting the bottom bit.  This allows memory operands
           to be untagged simply by loading the high-order word. *)
    |   TagFloat of { source: preg, dest: preg }

        (* Untag a 32-bit floating point value into a XMM register.  If the source
           is in memory we just need to load the high-order word. *)
    |   UntagFloat of { source: argument, dest: preg, cache: preg option }
    
        (* Get and set the control registers.  These all have to work through
           memory but it's simpler to assume they work through registers. *)
    |   GetSSE2ControlReg of { dest: preg }
    |   SetSSE2ControlReg of { source: preg }
    |   GetX87ControlReg of { dest: preg }
    |   SetX87ControlReg of { source: preg }
    
        (* Convert a floating point value to an integer. *)
    |   X87RealToInt of { source: preg, dest: preg }
        (* Convert a floating point value to an integer. *)
    |   SSE2RealToInt of { source: argument, dest: preg, isDouble: bool, isTruncate: bool }

        (* Destinations at the end of a basic block. *)
    and controlFlow =
        (* Unconditional branch to a label - should be a merge point. *)
        Unconditional of int
        (* Conditional branch. Jumps to trueJump if the condional is true, falseJump if false. *)
    |   Conditional of { ccRef: ccRef, condition: branchOps, trueJump: int, falseJump: int }
        (* Exit - the last instruction of the block is a return, raise or tailcall. *)
    |   ExitCode
        (* Indexed case - this branches to one of a number of labels *)
    |   IndexedBr of int list
        (* Set up a handler.  This doesn't cause an immediate branch but the state at the
           start of the handler is the state at this point. *)
    |   SetHandler of { handler: int, continue: int }
        (* Unconditional branch to a handler.  If an exception is raised explicitly
           within the scope of a handler. *)
    |   UnconditionalHandle of int
        (* Conditional branch to a handler.  Occurs if there is a call to a
           function within the scope of a handler.  It may jump to the handler. *)
    |   ConditionalHandle of { handler: int, continue: int }

    and basicBlock =
        BasicBlock of { block: x86ICode list, flow: controlFlow }

    (* Return the list of blocks that are the immediate successor of this. *)
    fun successorBlocks(Unconditional l) = [l]
    |   successorBlocks(Conditional{trueJump, falseJump, ...}) = [trueJump, falseJump]
    |   successorBlocks ExitCode = []
    |   successorBlocks(IndexedBr cases) = cases
    |   successorBlocks(SetHandler{handler, continue, ...}) = [handler, continue]
        (* We only need "handler" in SetHandler because we may have a handler that is never actually jumped to. *)
    |   successorBlocks(UnconditionalHandle handler) = [handler]
    |   successorBlocks(ConditionalHandle{handler, continue, ...}) = [handler, continue]

    datatype destinations = RegDest of reg | StackDest of int

    local        
<<<<<<< HEAD
        fun printIndex(NoMemIndex, _, _) = ()
        |   printIndex(MemIndex1 i, stream, printReg) = (stream "["; printReg(i, stream); stream "*1]")
        |   printIndex(MemIndex2 i, stream, printReg) = (stream "["; printReg(i, stream); stream "*2]")
        |   printIndex(MemIndex4 i, stream, printReg) = (stream "["; printReg(i, stream); stream "*4]")
        |   printIndex(MemIndex8 i, stream, printReg) = (stream "["; printReg(i, stream); stream "*8]")
        |   printIndex(ObjectIndex, stream, _) = stream "[objectindex]"
=======
        fun printReg(PReg i, stream) = stream("R" ^ Int.toString i)

        and printCC(CcRef ccRef, stream) = stream ("CC" ^ Int.toString ccRef)

        fun printIndex(NoMemIndex, _) = ()
        |   printIndex(MemIndex1 i, stream) = (stream "["; printReg(i, stream); stream "*1]")
        |   printIndex(MemIndex2 i, stream) = (stream "["; printReg(i, stream); stream "*2]")
        |   printIndex(MemIndex4 i, stream) = (stream "["; printReg(i, stream); stream "*4]")
        |   printIndex(MemIndex8 i, stream) = (stream "["; printReg(i, stream); stream "*8]")
>>>>>>> dafafcb4
        
        fun printStackLoc(StackLoc{size, rno}, stream) =
            (stream "S"; stream(Int.toString rno); stream "("; stream(Int.toString size); stream ")")
        
        fun printOpsize(OpSize32, stream) = stream "32"
        |   printOpsize(OpSize64, stream) = stream "64"

        fun printArg(RegisterArgument reg, stream) = printReg(reg, stream)
        |   printArg(AddressConstant m, stream) = stream(stringOfWord m)
        |   printArg(IntegerConstant i, stream) = stream(LargeInt.toString i)
        |   printArg(MemoryLocation{base, offset, index, cache, ...}, stream) =
            (
                stream(Int.toString offset ^ "(");
                printReg(base, stream);
                stream ")";
                printIndex(index, stream);
                case cache of NONE => () | SOME r => (stream " cache "; printReg(r, stream))
            )
        |   printArg(StackLocation{wordOffset, container, field, cache, ...}, stream) =
            (
                printStackLoc(container, stream); stream " + ";
                stream(Int.toString field);
                stream " (";  stream(Int.toString wordOffset); stream ")";
                case cache of NONE => () | SOME r => (stream " cache "; printReg(r, stream))
            )
        |   printArg(ContainerAddr{stackOffset, container}, stream) =
            (
                stream "@"; printStackLoc(container, stream);
                stream " (";  stream(Int.toString stackOffset); stream ")"
            )
            
        fun printSaves([], _) = ()
        |   printSaves([areg], stream) = printReg(areg, stream)
        |   printSaves(areg::more, stream) =
                (printReg(areg, stream); stream ","; printSaves(more, stream))
        
        fun printKind(Move64Bit, stream) = stream "64Bit"
        |   printKind(MoveByte, stream) = stream "Byte"
        |   printKind(Move16Bit, stream) = stream "16Bit"
        |   printKind(Move32Bit, stream) = stream "32Bit"
        |   printKind(MoveFloat, stream) = stream "Float"
        |   printKind(MoveDouble, stream) = stream "Double";

        fun printICode(LoadArgument{source, dest, kind}, stream) =
            (
                stream "\tLoad"; printKind(kind, stream); stream "\t";
                printArg(source,  stream);
                stream " => ";
                printReg(dest, stream)
            )

        |   printICode(StoreArgument{source, base, offset, index, kind, ...}, stream) =
            (
                case kind of
                    Move64Bit => stream "\tStore64Bit\t"
                |   MoveByte => stream "\tStoreByte\t"
                |   Move16Bit => stream "\tStore16Bit\t"
                |   Move32Bit => stream "\tStore32Bit\t"
                |   MoveFloat => stream "\tStoreFloat\t"
                |   MoveDouble => stream "\tStoreDouble\t";
                printArg(source,  stream);
                stream " => ";
                stream(Int.toString offset ^ "(");
                printReg(base, stream);
                stream ")";
                printIndex(index, stream)
            )

        |   printICode(LoadMemReg { offset, dest}, stream) =
                ( stream "\tLoadMemReg\t"; stream(Int.toString offset); stream " => "; printReg(dest, stream) )

        |   printICode(BeginFunction {regArgs, stackArgs}, stream) =
            (
                stream "\tBeginFunction\t";
                List.app(fn (arg, r) => (stream(regRepr r); stream "="; printReg(arg, stream); stream " ")) regArgs;
                List.app(fn s => printStackLoc(s, stream)) stackArgs
            )

        |   printICode(FunctionCall{callKind, regArgs, stackArgs, dest, saveRegs}, stream) =
            (
                stream "\tFunctionCall\t";
                case callKind of
                    Recursive => stream "recursive "
                |   ConstantCode m => (stream(stringOfWord m); stream " ")
                |   FullCall => ()
                |   DirectReg r => (stream(regRepr(GenReg r)); stream " ");
                List.app(fn (arg, r) => (stream(regRepr r); stream "="; printArg(arg, stream); stream " ")) regArgs;
                List.app(fn arg => (stream "p="; printArg(arg, stream); stream " ")) stackArgs;
                stream "=> "; printReg(dest, stream);
                stream " save="; printSaves(saveRegs, stream)
            )

        |   printICode(TailRecursiveCall{callKind, regArgs, stackArgs, stackAdjust, currStackSize, workReg}, stream) =
            (
                stream "\tTailCall\t";
                case callKind of
                    Recursive => stream "recursive "
                |   ConstantCode m => (stream(stringOfWord m); stream " ")
                |   FullCall => ()
                |   DirectReg r => (stream(regRepr(GenReg r)); stream " ");
                List.app(fn (arg, r) => (stream(regRepr r); stream "="; printArg(arg, stream); stream " ")) regArgs;
                List.app(fn {src, stack} => (stream (Int.toString stack); stream "<="; printArg(src, stream); stream " ")) stackArgs;
                stream "adjust="; stream(Int.toString stackAdjust);
                stream "stackSize="; stream(Int.toString currStackSize);
                stream " work reg="; printReg(workReg, stream)
            )

        |   printICode(AllocateMemoryOperation{size, flags, dest, saveRegs}, stream) =
            (
                stream "\tAllocateMemory\t";
                stream(concat["s=", Int.toString size, ",f=", Word8.toString flags, " => "]);
                printReg(dest, stream);
                stream " save="; printSaves(saveRegs, stream)
            )

        |   printICode(AllocateMemoryVariable{size, dest, saveRegs}, stream) =
            (
                stream "\tAllocateMemory\t";
                stream "s="; printReg(size, stream);
                stream " => "; printReg(dest, stream);
                stream " save="; printSaves(saveRegs, stream)
            )

        |   printICode(InitialiseMem{size, addr, init}, stream) =
            (
                stream "\tInitialiseMem\t";
                stream "s="; printReg(size, stream);
                stream ",i="; printReg(init, stream);
                stream ",a="; printReg(addr, stream)
            )

        |   printICode(InitialisationComplete, stream) = stream "\tInitComplete"

        |   printICode(JumpLoop{regArgs, stackArgs, checkInterrupt, workReg, ... }, stream) =
            (
                stream "\tJumpLoop\t";
                List.app(
                    fn (source, loopReg) => (printReg(loopReg, stream); stream "="; printArg(source, stream); stream " ")
                    ) regArgs;
                List.app(
                    fn (source, stack, stackLocn) =>
                        (printStackLoc(stackLocn, stream); stream("(sp" ^ Int.toString stack); stream ")="; printArg(source, stream); stream " ")
                    ) stackArgs;
                case checkInterrupt of
                    NONE => ()
                |   SOME saveRegs => (stream " Check:save="; printSaves(saveRegs, stream));
                case workReg of NONE => () | SOME r => (stream " work reg="; printReg(r, stream))
            )

        |   printICode(RaiseExceptionPacket{packetReg}, stream) = (stream "\tRaise\t"; printReg(packetReg, stream))

        |   printICode(ReserveContainer{size, container}, stream) =
            (stream "\tReserveContainer\t"; stream(Int.toString size); stream " => "; printStackLoc(container, stream))

        |   printICode(IndexedCaseOperation{testReg, workReg}, stream) =
            (
                stream "\tIndexedCase\t";
                stream "test="; printReg(testReg, stream);
                stream "work="; printReg(workReg, stream)
            )

        |   printICode(LockMutable{addr}, stream) = (stream "\tLockMutable\t"; printReg(addr, stream))

<<<<<<< HEAD
        |   printICode(WordComparison{arg1, arg2, opSize, ...}, stream, printReg) =
                (stream "\tWordComparison"; printOpsize(opSize, stream); stream "\t"; printReg(arg1, stream); stream ","; printArg(arg2, stream, printReg))
=======
        |   printICode(WordComparison{arg1, arg2, ccRef, ...}, stream) =
            (
                stream "\tWordComparison\t"; printReg(arg1, stream); stream ","; printArg(arg2, stream);
                stream " => "; printCC(ccRef, stream)
            )
>>>>>>> dafafcb4

        |   printICode(CompareLiteral{arg1, arg2, opSize, ccRef, ...}, stream) =
            (
                stream "\tCompareLiteral"; printOpsize(opSize, stream); stream "\t";
                printArg(arg1, stream); stream ","; stream(LargeInt.toString arg2);
                stream " => "; printCC(ccRef, stream)
            )

        |   printICode(CompareByteMem{arg1={base, offset, index, ...}, arg2, ccRef,...}, stream) =
            (
                stream "\tCompareByteMem\t";
                stream(Int.toString offset ^ "(");
                printReg(base, stream);
                stream ")";
                printIndex(index, stream);
                stream ","; stream(Word8.toString arg2);
                stream " => "; printCC(ccRef, stream)
            )

        |   printICode(SetToCondition{dest, ccRef, condition, highOrder, ...}, stream) =
            (
                stream "\tSetToCondition\t"; printCC(ccRef, stream);
                stream " is "; printCondition(condition, stream);
                stream " => "; printReg(dest, stream);
                stream " high-order "; printReg(highOrder, stream)
            )

        |   printICode(ZeroRegister{dest}, stream) = (stream "\tZeroRegister\t"; printReg(dest, stream) )

        |   printICode(BooleanNot{dest, source,...}, stream) =
            (
                stream "\tBooleanNot\t";
                printReg(source, stream);
                stream " => "; printReg(dest, stream)
            )

        |   printICode(PushExceptionHandler{workReg }, stream) =
            (
                stream "\tPushExcHandler\twith ";
                printReg(workReg, stream)
            )

        |   printICode(PopExceptionHandler{workReg}, stream) =
            (
                stream "\tPopExceptionHandler\t";
                stream "with ";
                printReg(workReg, stream)
            )

        |   printICode(BeginHandler{packetReg, workReg}, stream) =
            (
                stream "\tBeginHandler\t";
                printReg(packetReg, stream);
                stream " with ";
                printReg(workReg, stream)
            )

        |   printICode(ReturnResultFromFunction{resultReg, numStackArgs}, stream) =
                (stream "\tReturnFromFunction\t"; printReg(resultReg, stream); stream("," ^ Int.toString numStackArgs))

<<<<<<< HEAD
        |   printICode(ArithmeticFunction{oper, resultReg, operand1, operand2, opSize, ...}, stream, printReg) =
=======
        |   printICode(ArithmeticFunction{oper, resultReg, operand1, operand2, ccRef, ...}, stream) =
>>>>>>> dafafcb4
            (
                case oper of
                    ADD => stream "\tAdd"
                |   OR => stream "\tOrBits"
                |   AND => stream "\tAndBits"
                |   SUB => stream "\tSubtract"
                |   XOR => stream "\tExclusiveOrBits"
                |   CMP => stream "\tCompare";
                printOpsize(opSize, stream);
                stream "\t";
                printReg(operand1, stream);
                stream ",";
                printArg(operand2, stream);
                stream " => ";
                printReg(resultReg, stream);
                stream " => "; printCC(ccRef, stream)
            )

        |   printICode(TestTagBit{arg, ccRef, ...}, stream) =
            (stream "\tTestTagBit\t"; printArg(arg, stream); stream " => "; printCC(ccRef, stream))

        |   printICode(PushValue{arg, container}, stream) =
                (stream "\tPushValue\t"; printArg(arg, stream); stream " => "; printStackLoc(container, stream))

        |   printICode(CopyToCache{source, dest, kind}, stream) =
                (stream "\tCopyToCache"; printKind(kind, stream); stream "\t"; printReg(source, stream); stream " => "; printReg(dest, stream))

        |   printICode(ResetStackPtr{numWords, preserveCC}, stream) =
            (
                stream "\tResetStackPtr\t";
                stream(Int.toString numWords);
                if preserveCC then stream " preserve CC" else ()
            )

        |   printICode(StoreToStack{source, container, field, stackOffset}, stream) =
            (
                stream "\tStoreToStack\t"; printArg(source, stream);
                stream " => "; printStackLoc(container, stream); stream "+";
                stream (Int.toString field); stream "(";
                stream(Int.toString stackOffset); stream ")"
            )

        |   printICode(TagValue{source, dest, ...}, stream) =
                (stream "\tTagValue\t"; printReg(source, stream); stream " => "; printReg(dest, stream))

        |   printICode(UntagValue{source, dest, isSigned, cache}, stream) =
            (
                stream "\tUntag"; stream(if isSigned then "Signed\t" else "Unsigned\t");
                printReg(source, stream); stream " => "; printReg(dest, stream);
                case cache of NONE => () | SOME c => (stream " cache "; printReg(c, stream))
            )

        |   printICode(LoadEffectiveAddress{base, offset, index, dest}, stream) =
            (
                stream "\tLoadEffectiveAddr\t"; 
                stream(Int.toString offset ^ "(");
                case base of NONE => stream "_" | SOME b => printReg(b, stream);
                stream ")";
                printIndex(index, stream);
                stream " => ";
                printReg(dest, stream)
            )

<<<<<<< HEAD
        |   printICode(ShiftOperation{shift, resultReg, operand, shiftAmount, opSize, ...}, stream, printReg) =
=======
        |   printICode(ShiftOperation{shift, resultReg, operand, shiftAmount, ccRef, ...}, stream) =
>>>>>>> dafafcb4
            (
                case shift of
                    SHL => stream "\tShiftLeft"
                |   SHR => stream "\tShiftRLogical"
                |   SAR => stream "\tShiftRArith";
                printOpsize(opSize, stream);
                stream "\t";
                printReg(operand, stream); stream ",";
                printArg(shiftAmount, stream); stream " => ";
                printReg(resultReg, stream);
                stream " => "; printCC(ccRef, stream)
            )

<<<<<<< HEAD
        |   printICode(Multiplication{resultReg, operand1, operand2, opSize, ...}, stream, printReg) =
=======
        |   printICode(Multiplication{resultReg, operand1, operand2, ccRef, ...}, stream) =
>>>>>>> dafafcb4
            (
                stream "\tMultiplication";
                printOpsize(opSize, stream);
                stream "\t";
                printReg(operand1, stream);
                stream ",";
                printArg(operand2, stream);
                stream " => ";
                printReg(resultReg, stream);
                stream " => "; printCC(ccRef, stream)
            )

<<<<<<< HEAD
        |   printICode(Division{isSigned, dividend, divisor, quotient, remainder, opSize}, stream, printReg) =
=======
        |   printICode(Division{isSigned, dividend, divisor, quotient, remainder}, stream) =
>>>>>>> dafafcb4
            (
                stream "\tDivision"; stream(if isSigned then "Signed\t" else "Unsigned\t");
                printOpsize(opSize, stream);
                stream "\t";
                printReg(dividend, stream); stream " by ";
                printArg(divisor, stream); stream " => ";
                printReg(quotient, stream); stream " rem ";
                printReg(remainder, stream)
            )

        |   printICode(AtomicExchangeAndAdd{base, source}, stream) =
            (
                stream "\tAtomicExchangeAndAdd\t";
                stream "addr=0("; printReg(base, stream);
                stream "),with="; printReg(source, stream)
            )

        |   printICode(BoxValue{boxKind, source, dest, saveRegs}, stream) =
            (
                stream(
                    case boxKind of
                        BoxLargeWord => "\tBoxLarge\t"
                    |   BoxX87Double => "\tBoxX87Double\t"
                    |   BoxX87Float => "\tBoxX87Float\t"
                    |   BoxSSE2 => "\tBoxSSE2\t"
                );
                printReg(source, stream);
                stream " => ";
                printReg(dest, stream);
                stream " save="; printSaves(saveRegs, stream)
            )

        |   printICode(CompareByteVectors{vec1Addr, vec2Addr, length, ccRef, ...}, stream) =
            (
                stream "\tCompareByteVectors\t";
                printReg(vec1Addr, stream); stream ",";
                printReg(vec2Addr, stream); stream ",";
                printReg(length, stream);
                stream " => "; printCC(ccRef, stream)
            )

        |   printICode(BlockMove{srcAddr, destAddr, length, isByteMove}, stream) =
            (
                stream(if isByteMove then "\tBlockByteMove\t" else "\tBlockWordMove\t");
                stream "src="; printReg(srcAddr, stream);
                stream ",dest="; printReg(destAddr, stream);
                stream ",len="; printReg(length, stream)
            )

        |   printICode(X87Compare{arg1, arg2, isDouble, ccRef, ...}, stream) =
            (
                stream "\tX87Compare"; stream(if isDouble then "D\t" else "S\t"); printReg(arg1, stream);
                stream ","; printArg(arg2, stream);
                stream " => "; printCC(ccRef, stream)
            )

        |   printICode(SSE2Compare{arg1, arg2, isDouble, ccRef, ...}, stream) =
            (
                stream "\tSSE2Compare"; stream(if isDouble then "D\t" else "S\t"); printReg(arg1, stream);
                stream ","; printArg(arg2, stream);
                stream " => "; printCC(ccRef, stream)
            )

        |   printICode(X87FPGetCondition{dest, ccRef, ...}, stream) =
            (stream "\tX87FPGetCondition\t=> "; printReg(dest, stream); stream " => "; printCC(ccRef, stream))

        |   printICode(X87FPArith{opc, resultReg, arg1, arg2, isDouble}, stream) =
            (
                case opc of
                    FADD => stream "\tX87FPAdd"
                |   FMUL => stream "\tX87FPMul"
                |   FCOM => stream "\tX87FPCompare"
                |   FCOMP => stream "\tX87FPComparePop"
                |   FSUB => stream "\tX87FPSub"
                |   FSUBR => stream "\tX87FPRevSub"
                |   FDIV => stream "\tX87FPDiv"
                |   FDIVR => stream "\tX87FPRevDiv";
                if isDouble then stream "D\t" else stream "S\t";
                printReg(arg1, stream); stream ",";
                printArg(arg2, stream); stream " => ";
                printReg(resultReg, stream)
            )
        
        |   printICode(X87FPUnaryOps{fpOp, dest, source}, stream) =
            (
                case fpOp of
                    FABS => stream "\tX87FPAbs\t"
                |   FCHS => stream "\tX87FPNegate\t"
                |   FLD1 => stream "\tX87FPLoad1\t"
                |   FLDZ => stream "\tX87FPLoad0\t";
                printReg(source, stream); stream " => ";
                printReg(dest, stream)
            )

        |   printICode(X87Float{dest, source}, stream) =
                (stream "\tX87Float\t"; printArg(source, stream); stream " => "; printReg(dest, stream))

        |   printICode(SSE2Float{dest, source}, stream) =
                (stream "\tSSE2Float\t"; printArg(source, stream); stream " => "; printReg(dest, stream))
        
        |   printICode(SSE2FPUnary{opc, resultReg, source}, stream) =
            (
                case opc of
                    SSE2UDoubleToFloat => stream "\tSSE2UDoubleToFloat\t"
                |   SSE2UFloatToDouble => stream "\tSSE2UFloatToDouble\t";
                printArg(source, stream); stream " => ";
                printReg(resultReg, stream)
            )
        
        |   printICode(SSE2FPBinary{opc, resultReg, arg1, arg2}, stream) =
            (
                case opc of
                    SSE2BAddDouble => stream "\tSSE2BAddDouble\t"
                |   SSE2BSubDouble => stream "\tSSE2BSubDouble\t"
                |   SSE2BMulDouble => stream "\tSSE2BMulDouble\t"
                |   SSE2BDivDouble => stream "\tSSE2BDivDouble\t"
                |   SSE2BAddSingle => stream "\tSSE2BAddSingle\t"
                |   SSE2BSubSingle => stream "\tSSE2BSubSingle\t"
                |   SSE2BMulSingle => stream "\tSSE2BMulSingle\t"
                |   SSE2BDivSingle => stream "\tSSE2BDivSingle\t"
                |   SSE2BXor => stream "\tSSE2BXor\t"
                |   SSE2BAnd => stream "\tSSE2BAnd\t";
                printReg(arg1, stream); stream ",";
                printArg(arg2, stream); stream " => ";
                printReg(resultReg, stream)
            )

        |   printICode(TagFloat{source, dest, ...}, stream) =
                (stream "\tTagFloat\t"; printReg(source, stream); stream " => "; printReg(dest, stream))

        |   printICode(UntagFloat{source, dest, cache}, stream) =
            (
                stream "\tUntagFloat\t";
                printArg(source, stream); stream " => "; printReg(dest, stream);
                case cache of NONE => () | SOME c => (stream " cache "; printReg(c, stream))
            )

        |   printICode(GetSSE2ControlReg{dest}, stream) = (stream "\tGetSSE2ControlReg\t"; printReg(dest, stream))
 
        |   printICode(SetSSE2ControlReg{source}, stream) = (stream "\tSetSSE2ControlReg\t"; printReg(source, stream))

        |   printICode(GetX87ControlReg{dest}, stream) = (stream "\tGetX87ControlReg\t"; printReg(dest, stream))
 
        |   printICode(SetX87ControlReg{source}, stream) = (stream "\tSetX87ControlReg\t"; printReg(source, stream))
 
        |   printICode(X87RealToInt{source, dest}, stream) =
            (stream "\tX87RealToInt\t"; printReg(source, stream); stream " => "; printReg(dest, stream))
 
        |   printICode(SSE2RealToInt{source, dest, isDouble, isTruncate}, stream) =
            (
                stream "\tSSE2RealToInt";
                if isTruncate then stream "Trunc" else ();
                if isDouble then stream "D\t" else stream "S\t";
                printArg(source, stream); stream " => "; printReg(dest, stream))
       
        and printCondition(JO,  stream)  = stream "Overflow"
        |   printCondition(JNO, stream)  = stream "NoOverflow"
        |   printCondition(JE,  stream)  = stream "Equal"
        |   printCondition(JNE, stream)  = stream "NotEqual"
        |   printCondition(JL,  stream)  = stream "LessSigned"
        |   printCondition(JGE, stream)  = stream "GeqSigned"
        |   printCondition(JLE, stream)  = stream "LeqSigned"
        |   printCondition(JG,  stream)  = stream "GrtSigned"
        |   printCondition(JB,  stream)  = stream "LessUnsigned"
        |   printCondition(JNB, stream)  = stream "GeqUnsigned"
        |   printCondition(JNA, stream)  = stream "LeqUnsigned"
        |   printCondition(JA,  stream)  = stream "GrtUnsigned"
        |   printCondition(JP,  stream)  = stream "ParitySet"
        |   printCondition(JNP, stream)  = stream "ParityClear"

        (* Print a basic block. *)
        fun printBlock stream (blockNo, BasicBlock{block, flow, ...}) =
        (
            (* Put a label on all but the first. *)
            if blockNo <> 0 then stream("L" ^ Int.toString blockNo ^ ":") else ();
            List.app (fn icode => (printICode(icode, stream); stream "\n")) block;
            case flow of
                Unconditional l => stream("\tJump\tL" ^ Int.toString l ^ "\n")
            |   Conditional {condition, trueJump, falseJump, ccRef, ...} =>
                (
                    stream "\tJump"; printCondition(condition, stream);
                    stream "\t"; printCC(ccRef, stream);
                    stream " L"; stream (Int.toString trueJump);
                    stream " else L"; stream (Int.toString falseJump); stream "\n"
                )
            |   ExitCode => ()
            |   IndexedBr _ => ()
            |   SetHandler{handler, continue} =>
                    stream(concat["\tSetHandler\tH", Int.toString handler, "\n",
                                  "\tJump\tL", Int.toString continue, "\n"])
            |   UnconditionalHandle handler => stream("\tJump\tH" ^ Int.toString handler ^ "\n")
            |   ConditionalHandle{handler, continue} =>
                    stream(concat["\tJump\tL", Int.toString continue, " or H", Int.toString handler, "\n"])
        )
    in
        fun printICodeAbstract(blockVec, stream) =
            Vector.appi(printBlock stream) blockVec
    end

    (* We frequently just want to know the register. *)
    fun indexRegister NoMemIndex = NONE
    |   indexRegister (MemIndex1 r) = SOME r
    |   indexRegister (MemIndex2 r) = SOME r
    |   indexRegister (MemIndex4 r) = SOME r
    |   indexRegister (MemIndex8 r) = SOME r
    |   indexRegister ObjectIndex = NONE

    structure Sharing =
    struct
        type genReg         = genReg
        and argument        = argument
        and memoryIndex     = memoryIndex
        and x86ICode        = x86ICode
        and branchOps       = branchOps
        and reg             = reg
        and preg            = preg
        and destinations    = destinations
        and controlFlow     = controlFlow
        and basicBlock      = basicBlock
        and stackLocn       = stackLocn
        and regProperty     = regProperty
        and callKinds       = callKinds
        and arithOp         = arithOp
        and shiftType       = shiftType
        and repOps          = repOps
        and fpOps           = fpOps
        and fpUnaryOps      = fpUnaryOps
        and sse2UnaryOps    = sse2UnaryOps
        and sse2BinaryOps   = sse2BinaryOps
        and ccRef           = ccRef
        and opSize          = opSize
        and closureRef      = closureRef
    end
end;
<|MERGE_RESOLUTION|>--- conflicted
+++ resolved
@@ -92,16 +92,12 @@
     
     (* Size of operand.  OpSize64 is only valid in 64-bit mode. *)
     datatype opSize = datatype opSize
-<<<<<<< HEAD
-
-=======
     
     datatype sse2UnaryOps = SSE2UDoubleToFloat | SSE2UFloatToDouble
     and      sse2BinaryOps = SSE2BAddDouble | SSE2BSubDouble | SSE2BMulDouble |
                 SSE2BDivDouble | SSE2BXor | SSE2BAnd | SSE2BAddSingle |
                 SSE2BSubSingle | SSE2BMulSingle | SSE2BDivSingle
- 
->>>>>>> dafafcb4
+
     datatype x86ICode =
         (* Move a value into a register. *)
         LoadArgument of { source: argument, dest: preg, kind: moveKind }
@@ -186,8 +182,6 @@
            operations. *)
     |   CompareByteMem of { arg1: { base: preg, offset: int, index: memoryIndex }, arg2: Word8.word, ccRef: ccRef }
 
-<<<<<<< HEAD
-=======
         (* Set a register to a condition.  This only sets the low order byte and tags it
            because of the way SETCC works.  The high order bytes need to be zeroed before
            the test using ZeroRegister.  *)
@@ -200,8 +194,7 @@
         (* Invert boolean value.  This can be defined using XOR but
            simplies optimisation. *)
     |   BooleanNot of { dest: preg, source: preg }
-    
->>>>>>> dafafcb4
+
         (* Exception handling.  - Set up an exception handler. *)
     |   PushExceptionHandler of { workReg: preg }
 
@@ -367,17 +360,8 @@
 
     datatype destinations = RegDest of reg | StackDest of int
 
-    local        
-<<<<<<< HEAD
-        fun printIndex(NoMemIndex, _, _) = ()
-        |   printIndex(MemIndex1 i, stream, printReg) = (stream "["; printReg(i, stream); stream "*1]")
-        |   printIndex(MemIndex2 i, stream, printReg) = (stream "["; printReg(i, stream); stream "*2]")
-        |   printIndex(MemIndex4 i, stream, printReg) = (stream "["; printReg(i, stream); stream "*4]")
-        |   printIndex(MemIndex8 i, stream, printReg) = (stream "["; printReg(i, stream); stream "*8]")
-        |   printIndex(ObjectIndex, stream, _) = stream "[objectindex]"
-=======
+    local
         fun printReg(PReg i, stream) = stream("R" ^ Int.toString i)
-
         and printCC(CcRef ccRef, stream) = stream ("CC" ^ Int.toString ccRef)
 
         fun printIndex(NoMemIndex, _) = ()
@@ -385,7 +369,7 @@
         |   printIndex(MemIndex2 i, stream) = (stream "["; printReg(i, stream); stream "*2]")
         |   printIndex(MemIndex4 i, stream) = (stream "["; printReg(i, stream); stream "*4]")
         |   printIndex(MemIndex8 i, stream) = (stream "["; printReg(i, stream); stream "*8]")
->>>>>>> dafafcb4
+        |   printIndex(ObjectIndex, stream) = stream "[objectindex]"
         
         fun printStackLoc(StackLoc{size, rno}, stream) =
             (stream "S"; stream(Int.toString rno); stream "("; stream(Int.toString size); stream ")")
@@ -549,16 +533,12 @@
 
         |   printICode(LockMutable{addr}, stream) = (stream "\tLockMutable\t"; printReg(addr, stream))
 
-<<<<<<< HEAD
-        |   printICode(WordComparison{arg1, arg2, opSize, ...}, stream, printReg) =
-                (stream "\tWordComparison"; printOpsize(opSize, stream); stream "\t"; printReg(arg1, stream); stream ","; printArg(arg2, stream, printReg))
-=======
-        |   printICode(WordComparison{arg1, arg2, ccRef, ...}, stream) =
-            (
-                stream "\tWordComparison\t"; printReg(arg1, stream); stream ","; printArg(arg2, stream);
+        |   printICode(WordComparison{arg1, arg2, ccRef, opSize, ...}, stream) =
+            (
+                stream "\tWordComparison"; printOpsize(opSize, stream); stream "\t";
+                printReg(arg1, stream); stream ","; printArg(arg2, stream);
                 stream " => "; printCC(ccRef, stream)
             )
->>>>>>> dafafcb4
 
         |   printICode(CompareLiteral{arg1, arg2, opSize, ccRef, ...}, stream) =
             (
@@ -619,11 +599,7 @@
         |   printICode(ReturnResultFromFunction{resultReg, numStackArgs}, stream) =
                 (stream "\tReturnFromFunction\t"; printReg(resultReg, stream); stream("," ^ Int.toString numStackArgs))
 
-<<<<<<< HEAD
-        |   printICode(ArithmeticFunction{oper, resultReg, operand1, operand2, opSize, ...}, stream, printReg) =
-=======
-        |   printICode(ArithmeticFunction{oper, resultReg, operand1, operand2, ccRef, ...}, stream) =
->>>>>>> dafafcb4
+        |   printICode(ArithmeticFunction{oper, resultReg, operand1, operand2, ccRef, opSize, ...}, stream) =
             (
                 case oper of
                     ADD => stream "\tAdd"
@@ -687,11 +663,7 @@
                 printReg(dest, stream)
             )
 
-<<<<<<< HEAD
-        |   printICode(ShiftOperation{shift, resultReg, operand, shiftAmount, opSize, ...}, stream, printReg) =
-=======
-        |   printICode(ShiftOperation{shift, resultReg, operand, shiftAmount, ccRef, ...}, stream) =
->>>>>>> dafafcb4
+        |   printICode(ShiftOperation{shift, resultReg, operand, shiftAmount, ccRef, opSize, ...}, stream) =
             (
                 case shift of
                     SHL => stream "\tShiftLeft"
@@ -705,11 +677,7 @@
                 stream " => "; printCC(ccRef, stream)
             )
 
-<<<<<<< HEAD
-        |   printICode(Multiplication{resultReg, operand1, operand2, opSize, ...}, stream, printReg) =
-=======
-        |   printICode(Multiplication{resultReg, operand1, operand2, ccRef, ...}, stream) =
->>>>>>> dafafcb4
+        |   printICode(Multiplication{resultReg, operand1, operand2, ccRef, opSize, ...}, stream) =
             (
                 stream "\tMultiplication";
                 printOpsize(opSize, stream);
@@ -722,11 +690,7 @@
                 stream " => "; printCC(ccRef, stream)
             )
 
-<<<<<<< HEAD
-        |   printICode(Division{isSigned, dividend, divisor, quotient, remainder, opSize}, stream, printReg) =
-=======
-        |   printICode(Division{isSigned, dividend, divisor, quotient, remainder}, stream) =
->>>>>>> dafafcb4
+        |   printICode(Division{isSigned, dividend, divisor, quotient, remainder, opSize}, stream) =
             (
                 stream "\tDivision"; stream(if isSigned then "Signed\t" else "Unsigned\t");
                 printOpsize(opSize, stream);
