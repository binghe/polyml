--- conflicted
+++ resolved
@@ -184,7 +184,6 @@
 
   (* %ebp points to a structure that interfaces to the RTS.  These are
      offsets into that structure.  *)
-<<<<<<< HEAD
     val memRegLocalMPointer       = if isX64 then 0 else ~28 (* Not used in 64-bit *)
     and memRegHandlerRegister     = if isX64 then ~80 else ~24
     and memRegLocalMbottom        = if isX64 then ~72 else ~20
@@ -194,18 +193,6 @@
     and memRegStackOverflowCallEx = if isX64 then ~88 else ~32
     and memRegThreadSelf          = if isX64 then ~112 else ~44
     and memRegRaiseOverflow       = if isX64 then ~120 else ~48
-=======
-    val memRegLocalMPointer       = 0
-    and memRegHandlerRegister     = wordSize
-    and memRegLocalMbottom        = wordSize*2
-    and memRegStackLimit          = wordSize*3
-    and memRegHeapOverflowCall    = wordSize*8
-    and memRegStackOverflowCall   = wordSize*9
-    and memRegStackOverflowCallEx = wordSize*10
-    and memRegRaiseException      = wordSize*11
-    and memRegThreadSelf          = wordSize*15
-    and memRegRaiseOverflow       = wordSize*17
->>>>>>> f0b2353c
 
   (* Several operations are not generated immediately but recorded and
      generated later.  Labels (i.e. the destination of a branch) are recorded
@@ -1807,11 +1794,7 @@
         fun allocStoreCommonCode (resultReg, cvec as Code{ic=_, ...}, isVarAlloc, regSaveSet) =
         let
             (* Common code.  resultReg contains the possible new address. *)
-<<<<<<< HEAD
             val () = genOpEA(Arith (CMP, 0w3 (* r/m to reg *)), LargeInt.fromInt memRegLocalMbottom, ebp, resultReg, cvec);
-=======
-            genOpEA(Arith (CMP, 0w3 (* r/m to reg *)), LargeInt.fromInt memRegLocalMbottom, ebp, resultReg, cvec);
->>>>>>> f0b2353c
 
             (* Normally we won't have run out of store so we want the default
                branch prediction to skip the test here. However doing that
@@ -1851,7 +1834,6 @@
                     else genOpEA(Arith (CMP, 0w3), memRegLocalMPointer, ebp, resultReg, cvec) 
                 val lab2 = [putConditional(JB, cvec)]
             in
-<<<<<<< HEAD
                 fixup(lab1, cvec);
                 lab2
             end
@@ -1870,13 +1852,6 @@
         in
             pushCallAndPop (setToList regSaveSet);
             fixup (lab, cvec);
-=======
-                (* If we don't have enough store for this allocation we call this
-                   function. *)
-                genOpPlus2(Group5, LargeInt.fromInt memRegHeapOverflowCall, ebp, 0w2 (* call *), cvec);
-                fixup (lab, cvec)
-            end;
->>>>>>> f0b2353c
             (* Update the heap pointer now we have the store.  This is also
                used by the RTS in the event of a trap to work out how much
                store was being allocated. *)
@@ -1884,11 +1859,7 @@
             else genOpEA (MOVL_R_A, memRegLocalMPointer, ebp, resultReg, cvec)
         end
     in
-<<<<<<< HEAD
         fun allocStoreCode (size: int, resultReg, saveRegs, cvec as Code { inAllocation as ref false, ...}) =
-=======
-        fun allocStoreCode (size: int, resultReg, cvec as Code { inAllocation as ref false, ...}) =
->>>>>>> f0b2353c
         let
             val _ = inAllocation := true
             val bytes = LargeInt.fromInt (size + 1) * LargeInt.fromInt wordSize
@@ -2173,10 +2144,6 @@
                 if entry = memRegStackOverflowCall then stream "StackOverflowCall"
                 else if entry = memRegHeapOverflowCall then stream "HeapOverflow"
                 else if entry = memRegStackOverflowCallEx then stream "StackOverflowCallEx"
-<<<<<<< HEAD
-=======
-                else if entry = memRegRaiseException then stream "RaiseException"
->>>>>>> f0b2353c
                 else if entry = memRegRaiseOverflow then stream "RaiseOverflow"
                 else stream(Int.toString entry)
             )
@@ -2720,33 +2687,6 @@
 
         |   cgOp(PushR reg :: remainder) =
                     (checkSources[reg]; genPushPop(PUSH_R, reg, code); cgOp remainder)
-<<<<<<< HEAD
-=======
-        |   cgOp(PushR(src as FPReg _ ) :: remainder) =
-            (
-                (* We need to push a fp register to the stack.  This can't be done directly so
-                   needs to go through a general register.
-                   Push eax (any register would do), allocate memory into that, then
-                   swap the value with the top of the stack, restoring the original
-                   eax and putting the address of the store onto the stack.
-                   It would be better to choose a free register and use that since
-                   we wouldn't need to save it. *)
-                (* This originally used the XCHNG instruction to do the swap but
-                   that is very expensive because it involves a lock.  This version is
-                   slightly more complicated but much quicker. *)
-                checkSources[src];
-                genPushPop (PUSH_R, eax, code);
-                genPushPop (PUSH_R, eax, code);
-                loadFpRegToStack(src, 0w0, code);
-                allocStoreAndSetSize(8 div wordSize, F_bytes, eax, code);
-                genOpPlus2(FPESC 0w5, 0, eax, 0wx3, code); (* FSTP [rd] *)
-                genOpEA (MOVL_R_A, LargeInt.fromInt wordSize, esp, eax, code);
-                genPushPop(POP_R, eax, code);
-                (* We've completed the allocation. *)
-                case code of Code { inAllocation, ...} => inAllocation := false;
-                cgOp remainder
-            )
->>>>>>> f0b2353c
 
         |   cgOp(PushMem{base, offset} :: remainder) =
             (
@@ -3968,11 +3908,7 @@
                 )
             else ()
         in
-<<<<<<< HEAD
-            csegCopyToCode seg 
-=======
             csegLockAndGetExecutable seg 
->>>>>>> f0b2353c
         end (* the result *)
     end (* copyCode *)
  
