(*
    Copyright David C. J. Matthews 2016-18

    This library is free software; you can redistribute it and/or
    modify it under the terms of the GNU Lesser General Public
    License version 2.1 as published by the Free Software Foundation.
    
    This library is distributed in the hope that it will be useful,
    but WITHOUT ANY WARRANTY; without even the implied warranty of
    MERCHANTABILITY or FITNESS FOR A PARTICULAR PURPOSE.  See the GNU
    Lesser General Public License for more details.
    
    You should have received a copy of the GNU Lesser General Public
    License along with this library; if not, write to the Free Software
    Foundation, Inc., 51 Franklin St, Fifth Floor, Boston, MA  02110-1301  USA
*)

functor X86AllocateRegisters(
    structure ICODE: ICodeSig
    structure IDENTIFY: X86IDENTIFYREFSSIG
    structure CONFLICTSETS: X86GETCONFLICTSETSIG
    structure INTSET: INTSETSIG
    
    sharing ICODE.Sharing = IDENTIFY.Sharing = CONFLICTSETS.Sharing = INTSET
): X86ALLOCATEREGISTERSSIG =
struct
    open ICODE
    open IDENTIFY
    open CONFLICTSETS
    open INTSET

    open Address
    
    exception InternalError = Misc.InternalError
    
    local
        val regs =
            case targetArch of
                Native32Bit     => [edi, esi, edx, ecx, ebx, eax]
<<<<<<< HEAD
            |   Native64Bit     => [r14, r13, r12, r11, r10, r9, r8, edi, esi, edx, ecx, ebx, eax]
=======
            |   Native64Bit     => [edi, esi, edx, ecx, ebx, eax, r14, r13, r12, r11, r10, r9, r8]
>>>>>>> dafafcb4
            |   ObjectId32Bit   => [edi, esi, edx, ecx, eax, r14, r13, r12, r11, r10, r9, r8]
    in
        val generalRegisters = List.map GenReg regs
    end
    
    val floatingPtRegisters =
        case fpMode of
            FPModeSSE2 => List.map XMMReg [xmm6, xmm5, xmm4, xmm3, xmm2, xmm1, xmm0]
            (* We can't include fp7 because we need one spare. *)
            (* For the moment we only have FP0 here.  There are problems with using the
               others because we need to ensure the stack is empty if we call any
               non-ML function and we don't currently manage it properly. *)
        |   FPModeX87 => List.map FPReg [fp0(*, fp1, fp2, fp3, fp4, fp5, fp6*)]

    datatype allocateResult =
        AllocateSuccess of reg vector
    |   AllocateFailure of intSet list
    
    fun allocateRegisters{blocks, regStates, regProps, ...} =
    let
        val maxPRegs = Vector.length regStates
        and numBlocks = Vector.length blocks
        
        (* Hint values.  The idea of hints is that by using a hinted register
           we may avoid an unnecessary move instruction.  realHints is set when
           a pseudo-register is going to be loaded from a specific register
           e.g. a register argument, or moved into one e.g. ecx for a shift.
           friends is set to the other pseudo-registers that may be associated
           with the pseudo-register.  E.g. the argument and destination of
           an arithmetic operation where choosing the same register for
           each may avoid a move. *)
        val realHints = Array.array(maxPRegs, NONE: reg option)

        (* Sources and destinations.  These indicate the registers that are
           the sources and destinations of the indexing register and are used
           as hints.  If a register has been allocated for a source or destination
           we may be able to reuse it.  *)
        val sourceRegs = Array.array(maxPRegs, []: int list)
        and destinationRegs = Array.array(maxPRegs, []: int list)

        local
            (* Turn cached locations into register arguments. *)
            fun decache(StackLocation{cache=SOME r, ...}) = RegisterArgument r
            |   decache(MemoryLocation{cache=SOME r, ...}) = RegisterArgument r
            |   decache arg = arg

            fun addRealHint(r, reg) =
                case Array.sub(realHints, r) of
                    NONE => Array.update(realHints, r, SOME reg)
                |   SOME _ => ()
        
            fun addSourceAndDestinationHint{src, dst} =
            let
                val {conflicts, ...} = Vector.sub(regStates, src)
            in
                (* If they conflict we can't add them. *)
                if member(dst, conflicts)
                then ()
                else
                let
                    val currentDests = Array.sub(destinationRegs, src)
                    val currentSources = Array.sub(sourceRegs, dst)
                in
                    if List.exists(fn i => i=dst) currentDests
                    then ()
                    else Array.update(destinationRegs, src, dst :: currentDests);
                    if List.exists(fn i => i=src) currentSources
                    then ()
                    else Array.update(sourceRegs, dst, src :: currentSources)
                end
            end
        
        in
            (* Add the hints to steer the register allocation.  The idea is to avoid moves between
               registers by getting values into the appropriate register in advance. *)
            fun addHints{instr=LoadArgument{source, dest=PReg dreg, ...}, ...} =
                (
                    case decache source of
                        RegisterArgument(PReg sreg) => addSourceAndDestinationHint {src=sreg, dst=dreg}
                    |   _ => ()
                )

            |   addHints{instr=StoreArgument{ source, kind, ... }, ...} =
                (
                    case (decache source, kind, targetArch) of
                        (* Special case for byte register on X86/32 *)
                        (RegisterArgument(PReg sReg), MoveByte, Native32Bit) => addRealHint(sReg, GenReg ecx)
                    |   _ => ()
                )
        
            |   addHints{instr=BeginFunction{regArgs, ...}, ...} =
                    List.app (fn (PReg pr, reg) => addRealHint(pr, reg)) regArgs

            |   addHints{instr=TailRecursiveCall{regArgs, ...}, ...} =
                    List.app (fn (arg, reg) => case decache arg of RegisterArgument(PReg pr) => addRealHint(pr, reg) | _ => ()) regArgs
        
            |   addHints{instr=FunctionCall{regArgs, ...}, ...} =
                    List.app (fn (arg, reg) => case decache arg of RegisterArgument(PReg pr) => addRealHint(pr, reg) | _ => ()) regArgs
        
            |   addHints{instr=InitialiseMem{size=PReg sReg, addr=PReg aReg, init=PReg iReg}, ...} =
                    (addRealHint(aReg, GenReg edi); addRealHint(iReg, GenReg eax); addRealHint(sReg, GenReg ecx))
        
            |   addHints{instr=RaiseExceptionPacket{ packetReg=PReg preg }, ...} = addRealHint(preg, GenReg eax)
        
            |   addHints{instr=BeginHandler{packetReg=PReg pReg, workReg=_}, ...} =
                    (* The exception packet is in rax. *) addRealHint(pReg, GenReg eax)
        
            |   addHints{instr=ReturnResultFromFunction { resultReg=PReg resReg, ... }, ...} = addRealHint(resReg, GenReg eax)
        
            |   addHints{instr=ArithmeticFunction{oper=SUB, resultReg=PReg resReg, operand1=PReg op1Reg, ...}, ...} =
                    (* Can only be one way round. *)
                    addSourceAndDestinationHint {dst=resReg, src=op1Reg}

            |   addHints{instr=ArithmeticFunction{resultReg=PReg resReg, operand1=PReg op1Reg,
                                                operand2=RegisterArgument(PReg op2Reg), ...}, ...} =
                    (addSourceAndDestinationHint {dst=resReg, src=op1Reg}; addSourceAndDestinationHint {dst=resReg, src=op2Reg})
         
            |   addHints{instr=CopyToCache{source=PReg sreg, dest=PReg dreg, ...}, ...} =
                    addSourceAndDestinationHint {src=sreg, dst=dreg}
        
            |   addHints{instr=UntagValue{source=PReg sReg, dest=PReg dReg, ...}, ...} =
                    addSourceAndDestinationHint{src=sReg, dst=dReg}

            |   addHints{instr=ShiftOperation{resultReg=PReg resReg, operand=PReg operReg, shiftAmount=IntegerConstant _, ...}, ...} =
                    addSourceAndDestinationHint{dst=resReg, src=operReg}
        
            |   addHints{instr=ShiftOperation{resultReg=PReg resReg, operand=PReg operReg,
                                            shiftAmount=RegisterArgument(PReg shiftReg), ...}, ...} =
                    (addSourceAndDestinationHint{dst=resReg, src=operReg}; addRealHint(shiftReg, GenReg ecx))

            |   addHints{instr=Multiplication{resultReg=PReg resReg, operand1=PReg op1Reg,
                                   operand2=RegisterArgument(PReg op2Reg), ...}, ...} =
                    (addSourceAndDestinationHint{dst=resReg, src=op1Reg}; addSourceAndDestinationHint{dst=resReg, src=op2Reg})
            
            |   addHints{instr=Division{dividend=PReg regDivid, quotient=PReg regQuot, remainder=PReg regRem, ...}, ...} =
                    (addRealHint(regDivid, GenReg eax); addRealHint(regQuot, GenReg eax); addRealHint(regRem, GenReg edx))

            |   addHints{instr=CompareByteVectors{vec1Addr=PReg v1Reg, vec2Addr=PReg v2Reg, length=PReg lReg, ...}, ...} =
                    (addRealHint(v1Reg, GenReg esi); addRealHint(v2Reg, GenReg edi); addRealHint(lReg, GenReg ecx))

            |   addHints{instr=BlockMove{srcAddr=PReg sReg, destAddr=PReg dReg, length=PReg lReg, ...}, ...} =
                    (addRealHint(sReg, GenReg esi); addRealHint(dReg, GenReg edi); addRealHint(lReg, GenReg ecx))
        
            |   addHints{instr=X87FPGetCondition{dest=PReg dReg, ...}, ...} = addRealHint(dReg, GenReg eax)
        
            |   addHints{instr=X87FPArith{resultReg=PReg resReg, arg1=PReg op1Reg, ...}, ...} =
                    addSourceAndDestinationHint{dst=resReg, src=op1Reg}
        
            |   addHints{instr=X87FPUnaryOps{dest=PReg resReg, source=PReg op1Reg, ...}, ...} =
                    addSourceAndDestinationHint{dst=resReg, src=op1Reg}
        
            |   addHints{instr=SSE2FPBinary{resultReg=PReg resReg, arg1=PReg op1Reg, ...}, ...} =
                    addSourceAndDestinationHint{dst=resReg, src=op1Reg}

            |   addHints _ = ()
        
        end

        val allocatedRegs = Array.array(maxPRegs, NONE: reg option)
        val failures = ref []: intSet list ref

        (* Find a real register for a preg.
           1.  If a register is already allocated use that.
           2.  Try the "preferred" register if one has been given.
           3.  Try the realHints value if there is one.
           4.  See if there is a "friend" that has an appropriate register
           5.  Look at all the registers and find one. *)
        fun findRegister(r, pref, regSet) =
        case Array.sub(allocatedRegs, r) of
            SOME reg => reg
        |   NONE =>
            let
                val {conflicts, realConflicts, ...} = Vector.sub(regStates, r)
                (* Find the registers we've already allocated that may conflict. *)
                val conflictingRegs =
                    List.mapPartial(fn i => Array.sub(allocatedRegs, i)) (setToList conflicts) @
                        realConflicts

                fun isFree aReg = not (List.exists(fn i => i=aReg) conflictingRegs)

                fun tryAReg NONE = NONE
                |   tryAReg (somePref as SOME prefReg) =
                        if isFree prefReg
                        then (Array.update(allocatedRegs, r, somePref); somePref)
                        else NONE

                fun findAReg [] =
                    (
                        (* This failed.  We're going to have to spill something. *)
                        failures := conflicts :: ! failures;
                        hd regSet (* Return a register to satisfy everything. *)
                    )
                |   findAReg (reg::regs) =
                        if isFree reg then (Array.update(allocatedRegs, r, SOME reg); reg)
                        else findAReg regs


                (* Search the sources and destinations to see if a register has
                   already been allocated or there is a hint. *)
                fun findAFriend([], [], _) = NONE

                |   findAFriend(aDest :: otherDests, sources, alreadySeen) =
                    let
                        val possReg =
                            case Array.sub(allocatedRegs, aDest) of
                                v as SOME _ => tryAReg v
                            |   NONE => tryAReg(Array.sub(realHints, aDest))
                    in
                        case possReg of
                            reg as SOME _ => reg
                        |   NONE =>
                            let
                                (* Add the destinations of the destinations to the list
                                   if they don't conflict and haven't been seen. *)
                                fun newFriend f =
                                    not(List.exists (fn n => n=f) alreadySeen) andalso not(member(f, conflicts))
                                val fOfF = List.filter newFriend (Array.sub(destinationRegs, aDest))
                            in
                                findAFriend(otherDests @ fOfF, sources, aDest :: alreadySeen)
                            end
                    end

                |   findAFriend([], aSrc :: otherSrcs, alreadySeen) =
                    let
                        val possReg =
                            case Array.sub(allocatedRegs, aSrc) of
                                v as SOME _ => tryAReg v
                            |   NONE => tryAReg(Array.sub(realHints, aSrc))
                    in
                        case possReg of
                            reg as SOME _ => reg
                        |   NONE =>
                            let
                                (* Add the sources of the sources to the list
                                   if they don't conflict and haven't been seen. *)
                                fun newFriend f =
                                    not(List.exists (fn n => n=f) alreadySeen) andalso not(member(f, conflicts))
                                val fOfF = List.filter newFriend (Array.sub(sourceRegs, aSrc))
                            in
                                findAFriend([], otherSrcs @ fOfF, aSrc :: alreadySeen)
                            end
                    end

                (* See if there is a friend that has a register already or a
                   hint.  Friends are registers that don't conflict and can
                   possibly avoid an extra move. *) 
(*                    fun findAFriend([], _) = NONE
                |   findAFriend(friend :: tail, old) =
                    let
                        val possReg =
                            case Array.sub(allocatedRegs, friend) of
                                v as SOME _ => tryAReg v
                            |   NONE => tryAReg(Array.sub(realHints, friend))
                    in
                        case possReg of
                            reg as SOME _ => reg
                        |   NONE =>
                            let
                                (* Add a friend of a friend to the list if we haven't already
                                   seen it and it doesn't conflict. *)
                                fun newFriend f =
                                    not(List.exists (fn n => n=f) old) andalso
                                        not(List.exists (fn n => n=f) conflicts)
                                val fOfF = List.filter newFriend (Array.sub(friends, friend))
                            in
                                findAFriend(tail @ fOfF, friend :: old)
                            end
                    end*)
            in
                case tryAReg pref of
                    SOME r => r
                |   NONE =>
                    (
                        case tryAReg (Array.sub(realHints, r)) of
                            SOME r => r
                        |   NONE =>
                            (
                                case findAFriend(Array.sub(destinationRegs, r), Array.sub(sourceRegs, r), []) of
                                    SOME r => r
                                    (* Look through the registers to find one that's free. *)
                                |   NONE => findAReg regSet
                            )
                    )
            end
            
        fun allocateRegister args = ignore(findRegister args)

        fun allocateGeneralReg r = allocateRegister(r, NONE, generalRegisters)
        and allocateFloatReg r = allocateRegister(r, NONE, floatingPtRegisters)

        fun allocateArgument(RegisterArgument(PReg r), regSet) = allocateRegister(r, NONE, regSet)
        |   allocateArgument(MemoryLocation{base=PReg bReg, index, cache=NONE, ...}, _) = (allocateGeneralReg bReg; allocateArgIndex index)
            (* Unfortunately we still have to allocate a register for the base even if we're going to use the cache.
               That's because the conflict sets are based on the assumption that the registers are allocated at the
               last occurrence (first when working from the end back) and it uses getInstructionRegisters which in turn
               uses argRegs which returns both the base and the cache.  GetConflictSets could use a different version
               but we also have to take account of save registers in e.g. AllocateMemoryOperation.  If we
               don't allocate a register because it's not needed at some point it shouldn't be allocated
               for the save set. *)
        |   allocateArgument(MemoryLocation{cache=SOME(PReg r), base=PReg bReg, index, ...}, regSet) =
                (allocateGeneralReg bReg; allocateArgIndex index; allocateRegister(r, NONE, regSet))
        |   allocateArgument(StackLocation{cache=SOME(PReg r), ...}, regSet) = allocateRegister(r, NONE, regSet)
        |   allocateArgument _ = ()
    
        and allocateArgGeneral arg = allocateArgument(arg, generalRegisters)
        and allocateArgFloat arg = allocateArgument(arg, floatingPtRegisters)

        and allocateArgIndex NoMemIndex = ()
        |   allocateArgIndex(MemIndex1(PReg r)) = allocateGeneralReg r
        |   allocateArgIndex(MemIndex2(PReg r)) = allocateGeneralReg r
        |   allocateArgIndex(MemIndex4(PReg r)) = allocateGeneralReg r
        |   allocateArgIndex(MemIndex8(PReg r)) = allocateGeneralReg r
        |   allocateArgIndex ObjectIndex = ()

        (* Return the register part of a cached item.  We must still, unfortunately, ensure that a register is
           allocated for base registers because we're assuming that a register is allocated on the last
           occurrence and this might be it. *)
        fun decache(StackLocation{cache=SOME r, ...}) = RegisterArgument r
        |   decache(MemoryLocation{cache=SOME r, base=PReg bReg, ...}) =
                (allocateGeneralReg bReg; RegisterArgument r)
        |   decache arg = arg

        val allocateFindRegister = findRegister
    
        fun registerAllocate({instr=LoadArgument{source, dest=PReg dreg, kind}, ...}) =
            let
                val regSet =
                    case kind of
                        MoveFloat => floatingPtRegisters
                    |   MoveDouble => floatingPtRegisters
                    |   _ => generalRegisters
                val realDestReg = findRegister(dreg, NONE, regSet)
            in
                (* We previously used decache here but that has the disadvantage that it
                   may allocate the destination register as the base register resulting in
                   it not being available as the cache register. *)
                case source of
                    RegisterArgument(PReg sreg) => allocateRegister(sreg, SOME realDestReg, regSet)
                
                |   StackLocation{cache=SOME(PReg sreg), ...} =>
                        allocateRegister(sreg, SOME realDestReg, regSet)

                |   MemoryLocation{cache=SOME(PReg sreg), base=PReg bReg, ...} =>
                    (
                        (* Cached source.  Allocate this first. *)
                        allocateRegister(sreg, SOME realDestReg, regSet);
                        (* We need to allocate a register but do it afterwards. *)
                        allocateGeneralReg bReg
                    )
                
                |   source => allocateArgument(source, regSet)
            end

        |   registerAllocate({instr=StoreArgument{ source, base=PReg bReg, index, kind, ... }, ...}) =
            (
                case (decache source, kind) of
                    (RegisterArgument(PReg sReg), MoveByte) =>
                    if targetArch <> Native32Bit
                    then (allocateArgGeneral source; allocateGeneralReg bReg; allocateArgIndex index)
                    else
                    (* This is complicated on X86/32.  We can't use edi or esi for the store registers.  Instead
                       we reserve ecx (see special case in "identify") and use that if we have to. *)
                    (
                        allocateRegister(sReg, SOME(GenReg ecx), generalRegisters);
                        allocateGeneralReg bReg; allocateArgIndex index
                    )
                
                |   _ =>
                    let
                        val regSet =
                            case kind of MoveFloat => floatingPtRegisters | MoveDouble => floatingPtRegisters | _ => generalRegisters
                    in
                        allocateArgument(source, regSet);
                        allocateGeneralReg bReg;
                        allocateArgIndex index
                    end
            )
        
        |   registerAllocate{instr=LoadMemReg { dest=PReg pr, ...}, ...} = allocateGeneralReg pr

        |   registerAllocate{instr=BeginFunction{regArgs, ...}, ...} =
            (* The register arguments will have been allocated to registers if they are used
               but if they're not we have to do that now. *)
                List.app (fn (PReg pr, rr) => allocateRegister(pr, SOME rr, generalRegisters)) regArgs

        |   registerAllocate({instr=TailRecursiveCall{regArgs=oRegArgs, stackArgs=oStackArgs, workReg=PReg wReg, ...}, ...}) =
            let
                val regArgs = List.map (fn (arg, reg) => (decache arg, reg)) oRegArgs
                and stackArgs = List.map(fn {src, stack } => {src=decache src, stack=stack}) oStackArgs
            in
                allocateGeneralReg wReg;
                List.app (allocateArgGeneral o #src) stackArgs;
                (* We've already hinted the arguments. *)
                List.app (allocateArgGeneral o #1) regArgs
            end

        |   registerAllocate({instr=FunctionCall{regArgs=oRegArgs, stackArgs=oStackArgs, dest=PReg dReg, saveRegs, ...}, ...}) =
            let
                val regArgs = List.map (fn (arg, reg) => (decache arg, reg)) oRegArgs
                and stackArgs = List.map decache oStackArgs
            in
                List.app(fn (PReg r) => allocateGeneralReg r) saveRegs;
                (* Result will be in rax. *)
                allocateRegister(dReg, SOME(GenReg eax), generalRegisters);
                List.app allocateArgGeneral stackArgs;
                (* We've already hinted the arguments. *)
                List.app (allocateArgGeneral o #1) regArgs
            end

        |   registerAllocate({instr=AllocateMemoryOperation{ dest=PReg dReg, saveRegs, ...}, ...}) =
            (
                List.app(fn (PReg r) => allocateGeneralReg r) saveRegs;
                allocateGeneralReg dReg
            )

        |   registerAllocate({instr=AllocateMemoryVariable{size=PReg sReg, dest=PReg dReg, saveRegs}, ...}) =
            (
                List.app(fn (PReg r) => allocateGeneralReg r) saveRegs;
                allocateGeneralReg dReg;
                allocateGeneralReg sReg
            )

        |   registerAllocate({instr=InitialiseMem{size=PReg sReg, addr=PReg aReg, init=PReg iReg}, ...}) =
            (
                (* We are going to use rep stosl/q to set the memory.
                   That requires the length to be in ecx, the initialiser to be in eax and
                   the destination to be edi. *)
                allocateRegister(aReg, SOME(GenReg edi), generalRegisters);
                allocateRegister(iReg, SOME(GenReg eax), generalRegisters);
                allocateRegister(sReg, SOME(GenReg ecx), generalRegisters)
            )
            
        |   registerAllocate{instr=InitialisationComplete, ...} = ()

        |   registerAllocate({instr=JumpLoop{regArgs, stackArgs, checkInterrupt, workReg}, ...}) =
            (
                case workReg of SOME(PReg r) => allocateGeneralReg r | NONE => ();
                List.app (fn (src, _, _) => allocateArgGeneral src) stackArgs;
                List.app (fn (a, PReg r) => (allocateArgGeneral a; allocateGeneralReg r)) regArgs;
                case checkInterrupt of SOME regs => List.app(fn PReg r => allocateGeneralReg r) regs | NONE => ()
            )

        |   registerAllocate({instr=RaiseExceptionPacket{ packetReg=PReg preg }, ...}) =
                (* The argument must be put into rax. *)
                allocateRegister(preg, SOME(GenReg eax), generalRegisters)

        |   registerAllocate{instr=ReserveContainer _, ...} = ()

        |   registerAllocate({instr=IndexedCaseOperation{testReg=PReg tReg, workReg=PReg wReg}, ...}) =
            (
                allocateRegister(tReg, NONE, generalRegisters);
                allocateRegister(wReg, NONE, generalRegisters)
            )

        |   registerAllocate({instr=LockMutable{addr=PReg pr}, ...}) = allocateRegister(pr, NONE, generalRegisters)

        |   registerAllocate({instr=WordComparison{ arg1=PReg arg1Reg, arg2, ... }, ...}) =
            (
                allocateRegister(arg1Reg, NONE, generalRegisters);
                allocateArgGeneral arg2
            )

        |   registerAllocate({instr=CompareLiteral{ arg1, ... }, ...}) = allocateArgGeneral arg1

        |   registerAllocate({instr=CompareByteMem{ arg1={base=PReg bReg, index, ...}, ...}, ...}) =
                (allocateGeneralReg bReg; allocateArgIndex index)

        |   registerAllocate({instr=SetToCondition{ dest=PReg dReg, highOrder=PReg hReg, ...}, ...}) =
            let
                (* On the X86/32 we can't use Setcc to set esi or edi.  codeExtended gets round
                   that by using jumps instead if that ever happens but we try to avoid it by
                   preferring ecx. *)
                val choose =
                    if targetArch = Native32Bit then SOME(GenReg ecx) else NONE
                val destReg = findRegister(dReg, choose, generalRegisters)
            in
                allocateRegister(hReg, SOME destReg, generalRegisters)
            end

        |   registerAllocate({instr=ZeroRegister{dest=PReg dReg}, ...}) = allocateRegister(dReg, NONE, generalRegisters)

        |   registerAllocate({instr=BooleanNot{ dest=PReg dReg, source=PReg sReg}, ...}) =
                (* Try to put the argument into the same register as the result. *)
                allocateRegister(sReg, SOME(findRegister(dReg, NONE, generalRegisters)), generalRegisters)

            (* Set up an exception handler. *)
        |   registerAllocate({instr=PushExceptionHandler{workReg=PReg hReg}, ...}) = allocateGeneralReg hReg

            (* Pop an exception handler at the end of a handled section.  Executed if no exception has been raised.
               This removes items from the stack. *)
        |   registerAllocate({instr=PopExceptionHandler{workReg=PReg wReg, ...}, ...}) = allocateGeneralReg wReg

            (* Start of a handler.  Sets the address associated with PushExceptionHandler and
               provides a register for the packet.*) 
        |   registerAllocate({instr=BeginHandler{packetReg=PReg pReg, workReg=PReg wReg}, ...}) =
            (
                (* The exception packet is in rax. *)
                allocateRegister(pReg, SOME(GenReg eax), generalRegisters);
                allocateGeneralReg wReg
            )

        |   registerAllocate({instr=ReturnResultFromFunction { resultReg=PReg resReg, ... }, ...}) =
                allocateRegister(resReg, SOME(GenReg eax), generalRegisters)

        |   registerAllocate{instr=ArithmeticFunction{oper=SUB, resultReg=PReg resReg, operand1=PReg op1Reg,
                                            operand2, ...}, ...} =
            (* Subtraction - this is special because it can only be done one way round.  The first argument must
               be in a register. *)
            let
                val realDestReg = findRegister(resReg, NONE, generalRegisters)
                (* Try to put the argument into the same register as the result. *)
            in
                allocateRegister(op1Reg, SOME realDestReg, generalRegisters);
                allocateArgGeneral operand2
            end

        |   registerAllocate({instr=ArithmeticFunction{resultReg=PReg resReg, operand1=PReg op1Reg,
                                            operand2=RegisterArgument(PReg op2Reg), ...}, ...}) =
            (* Arithmetic operation with both arguments as registers.  These operations are all symmetric so
               we can try to put either argument into the result reg and then do the operation on the other arg. *)
            let
                val realDestReg = findRegister(resReg, NONE, generalRegisters)
            in
                allocateRegister(op1Reg, SOME realDestReg, generalRegisters);
                allocateRegister(op2Reg, SOME realDestReg, generalRegisters)
            end

        |   registerAllocate({instr=ArithmeticFunction{resultReg=PReg resReg, operand1=PReg op1Reg,
                                            operand2, ...}, ...}) =
            (* Arithmetic operation with the first argument in a register and the second a constant or memory location. *)
            let
                val realDestReg = findRegister(resReg, NONE, generalRegisters)
            in
                allocateRegister(op1Reg, SOME realDestReg, generalRegisters);
                allocateArgGeneral operand2
            end

        |   registerAllocate({instr=TestTagBit{arg, ...}, ...}) = allocateArgGeneral arg

        |   registerAllocate({instr=PushValue {arg, ...}, ...}) = allocateArgGeneral arg

        |   registerAllocate({instr=CopyToCache{source=PReg sreg, dest=PReg dreg, kind}, ...}) =
            let
                val regSet =
                    case kind of
                        MoveFloat => floatingPtRegisters
                    |   MoveDouble => floatingPtRegisters
                    |   _ => generalRegisters
                val realDestReg = findRegister(dreg, NONE, regSet)
            in
                (* Get the source register using the current destination as a preference. *)
                allocateRegister(sreg, SOME realDestReg, regSet)
            end
            
        |   registerAllocate({instr=ResetStackPtr _, ...}) = ()

        |   registerAllocate({instr=StoreToStack{ source, ... }, ...}) = allocateArgument(source, generalRegisters)

        |   registerAllocate({instr=TagValue{source=PReg srcReg, dest=PReg dReg, ...}, ...}) =
            (
                (* Since we're using LEA to tag there's no cost to using a different reg. *)
                allocateRegister(dReg, NONE, generalRegisters);
                allocateRegister(srcReg, NONE, generalRegisters)
            )

        |   registerAllocate({instr=UntagValue{source=PReg sReg, dest=PReg dReg, cache, ...}, ...}) =
            let
                val regResult = findRegister(dReg, NONE, generalRegisters)
                val () =
                    case cache of
                        SOME(PReg cReg) => allocateRegister(cReg, SOME regResult, generalRegisters)
                    |   NONE => ()
            in
                allocateRegister(sReg, SOME regResult, generalRegisters)
            end

        |   registerAllocate({instr=LoadEffectiveAddress{base, index, dest=PReg dReg, ...}, ...}) =
            (
                allocateGeneralReg dReg;
                case base of SOME(PReg br) => allocateGeneralReg br | _ => ();
                allocateArgIndex index
            )

        |   registerAllocate({instr=ShiftOperation{resultReg=PReg resReg, operand=PReg operReg, shiftAmount=IntegerConstant _, ...}, ...}) =
            let
                val realDestReg = findRegister(resReg, NONE, generalRegisters)
            in
                allocateRegister(operReg, SOME realDestReg, generalRegisters)
            end

        |   registerAllocate({instr=ShiftOperation{resultReg=PReg resReg, operand=PReg operReg,
                                        shiftAmount=RegisterArgument(PReg shiftReg), ...}, ...}) =
            let
                val realDestReg = findRegister(resReg, NONE, generalRegisters)
            in
                allocateRegister(shiftReg, SOME(GenReg ecx), generalRegisters);
                allocateRegister(operReg, SOME realDestReg, generalRegisters)
            end

        |   registerAllocate{instr=ShiftOperation _, ...} = raise InternalError "registerAllocate - ShiftOperation"

        |   registerAllocate({instr=
                Multiplication{resultReg=PReg resReg, operand1=PReg op1Reg,
                               operand2=RegisterArgument(PReg op2Reg), ...}, ...}) =
            let
                (* Treat exactly the same as ArithmeticFunction. *)
                val realDestReg = findRegister(resReg, NONE, generalRegisters)
            in
                allocateRegister(op1Reg, SOME realDestReg, generalRegisters);
                allocateRegister(op2Reg, SOME realDestReg, generalRegisters)
            end

        |   registerAllocate({instr=
                Multiplication{resultReg=PReg resReg, operand1=PReg op1Reg, operand2, ...}, ...}) =
            let
                val realDestReg = findRegister(resReg, NONE, generalRegisters)
            in
                allocateRegister(op1Reg, SOME realDestReg, generalRegisters);
                allocateArgGeneral operand2
            end

        |   registerAllocate({instr=Division{dividend=PReg regDivid, divisor, quotient=PReg regQuot,
                                  remainder=PReg regRem, ...}, ...}) =
            (
                (* Division is specific as to the registers.  The dividend must be eax, quotient is
                   eax and the remainder is edx. *)
                allocateRegister(regDivid, SOME(GenReg eax), generalRegisters);
                allocateRegister(regQuot, SOME(GenReg eax), generalRegisters);
                allocateRegister(regRem, SOME(GenReg edx), generalRegisters);
                allocateArgGeneral divisor
            )

        |   registerAllocate({instr=AtomicExchangeAndAdd{base=PReg bReg, source=PReg sReg}, ...}) =
                (allocateGeneralReg sReg; allocateGeneralReg bReg)

        |   registerAllocate({instr=BoxValue{boxKind, source=PReg sReg, dest=PReg dReg, saveRegs}, ...}) =
            (
                List.app(fn (PReg r) => allocateGeneralReg r) saveRegs;
                case boxKind of
                    BoxLargeWord => allocateGeneralReg sReg
                |   BoxX87Double => allocateFloatReg sReg
                |   BoxX87Float => allocateFloatReg sReg
                |   BoxSSE2 => allocateFloatReg sReg;
                allocateGeneralReg dReg
            )

        |   registerAllocate({instr=CompareByteVectors{vec1Addr=PReg v1Reg, vec2Addr=PReg v2Reg, length=PReg lReg, ...}, ...}) =
            (
                allocateRegister(v1Reg, SOME(GenReg esi), generalRegisters);
                allocateRegister(v2Reg, SOME(GenReg edi), generalRegisters);
                allocateRegister(lReg, SOME(GenReg ecx), generalRegisters)
            )

        |   registerAllocate({instr=BlockMove{srcAddr=PReg sReg, destAddr=PReg dReg, length=PReg lReg, ...}, ...}) =
            (
                allocateRegister(sReg, SOME(GenReg esi), generalRegisters);
                allocateRegister(dReg, SOME(GenReg edi), generalRegisters);
                allocateRegister(lReg, SOME(GenReg ecx), generalRegisters)
            )

        |   registerAllocate{instr=X87Compare{arg1=PReg arg1Reg, arg2, ...}, ...} =
                (allocateRegister(arg1Reg, NONE, floatingPtRegisters); allocateArgFloat arg2)

        |   registerAllocate{instr=SSE2Compare{arg1=PReg arg1Reg, arg2, ...}, ...} =
                (allocateRegister(arg1Reg, NONE, floatingPtRegisters); allocateArgFloat arg2)

        |   registerAllocate({instr=X87FPGetCondition{dest=PReg dReg, ...}, ...}) =
                (* We can only use RAX here. *)
                allocateRegister(dReg, SOME(GenReg eax), generalRegisters)

        |   registerAllocate({instr=X87FPArith{resultReg=PReg resReg, arg1=PReg op1Reg, arg2, ...}, ...}) =
            let
                val realDestReg = findRegister(resReg, NONE, floatingPtRegisters)
            in
                allocateRegister(op1Reg, SOME realDestReg, floatingPtRegisters);
                allocateArgFloat arg2
            end

        |   registerAllocate({instr=X87FPUnaryOps{dest=PReg resReg, source=PReg op1Reg, ...}, ...}) =
            let
                val realDestReg = findRegister(resReg, NONE, floatingPtRegisters)
            in
                allocateRegister(op1Reg, SOME realDestReg, floatingPtRegisters)
            end

        |   registerAllocate({instr=X87Float{dest=PReg resReg, source}, ...}) =
                (allocateArgGeneral source; allocateRegister(resReg, NONE, floatingPtRegisters))

        |   registerAllocate({instr=SSE2Float{dest=PReg resReg, source}, ...}) =
                (allocateArgGeneral source; allocateRegister(resReg, NONE, floatingPtRegisters))

        |   registerAllocate({instr=SSE2FPUnary{resultReg=PReg resReg, source, ...}, ...}) =
            (
                allocateRegister(resReg, NONE, floatingPtRegisters);
                allocateArgFloat source
            )

        |   registerAllocate({instr=SSE2FPBinary{resultReg=PReg resReg, arg1=PReg op1Reg, arg2, ...}, ...}) =
            let
                val realDestReg = findRegister(resReg, NONE, floatingPtRegisters)
            in
                allocateRegister(op1Reg, SOME realDestReg, floatingPtRegisters);
                allocateArgFloat arg2
            end

        |   registerAllocate({instr=TagFloat{dest=PReg resReg, source=PReg sReg, ...}, ...}) =
            (
                allocateRegister(resReg, NONE, generalRegisters);
                allocateRegister(sReg, NONE, floatingPtRegisters)
            )

        |   registerAllocate({instr=UntagFloat{source, dest=PReg dReg, cache, ...}, ...}) =
            let
                val regResult = findRegister(dReg, NONE, floatingPtRegisters)
                val () =
                    case cache of
                        SOME(PReg cReg) => allocateRegister(cReg, SOME regResult, floatingPtRegisters)
                    |   NONE => ()
            in
                allocateArgGeneral source
            end

        |   registerAllocate({instr=GetSSE2ControlReg{dest=PReg destReg}, ...}) =
                allocateRegister(destReg, NONE, generalRegisters)

        |   registerAllocate({instr=SetSSE2ControlReg{source=PReg srcReg}, ...}) =
                allocateRegister(srcReg, NONE, generalRegisters)

        |   registerAllocate({instr=GetX87ControlReg{dest=PReg destReg}, ...}) =
                allocateRegister(destReg, NONE, generalRegisters)

        |   registerAllocate({instr=SetX87ControlReg{source=PReg srcReg}, ...}) =
                allocateRegister(srcReg, NONE, generalRegisters)

        |   registerAllocate({instr=X87RealToInt{source=PReg srcReg, dest=PReg destReg}, ...}) =
            (
                allocateRegister(srcReg, NONE, floatingPtRegisters);
                allocateRegister(destReg, NONE, generalRegisters)
            )

        |   registerAllocate({instr=SSE2RealToInt{source, dest=PReg destReg, ...}, ...}) =
            (
                allocateRegister(destReg, NONE, generalRegisters);
                allocateArgFloat source
            )
    
        (* Depth-first scan. *)
        val visited = Array.array(numBlocks, false)

        fun processBlocks blockNo =
        if Array.sub(visited, blockNo)
        then ()  (* Done or currently being done. *)
        else
        let
            val () = Array.update(visited, blockNo, true)
            val ExtendedBasicBlock { flow, block, passThrough, exports, ...} =
                Vector.sub(blocks, blockNo)
            (* Add the hints for this block before the actual allocation of registers. *)
            val _ = List.app addHints block
            val () =
                (* Process the dependencies first. *)
                case flow of
                    ExitCode => ()
                |   Unconditional m => processBlocks m
                |   Conditional {trueJump, falseJump, ...} =>
                        (processBlocks trueJump; processBlocks falseJump)
                |   IndexedBr cases => List.app processBlocks cases
                |   SetHandler{ handler, continue } =>
                        (processBlocks handler; processBlocks continue)
                |   UnconditionalHandle _ => ()
                |   ConditionalHandle { continue, ...} => processBlocks continue
            (* Now this block. *)
            local
                (* We assume that anything used later will have been allocated a register.
                   This is generally true except for a loop where the use may occur earlier. *)
                val exported = setToList passThrough @ setToList exports
                fun findAReg r =
                    case Vector.sub(regProps, r) of
                        RegPropStack _ => ()
                    |   _ => ignore(allocateFindRegister(r, NONE, generalRegisters))
            in
                val () = List.app findAReg exported
            end
        in
            List.foldr(fn (c, ()) => registerAllocate c) () block
        end

    in
        processBlocks 0;
        (* If the failures list is empty we succeeded. *)
        case !failures of
            [] =>  (* Return the allocation vector.  If a register isn't used replace it with rax. *)
                AllocateSuccess(Vector.tabulate(maxPRegs, fn i => getOpt(Array.sub(allocatedRegs, i), GenReg eax)))
            (* Else we'll have to spill something. *)
        |   l => AllocateFailure l
    end

    structure Sharing =
    struct
        type intSet             = intSet
        and extendedBasicBlock  = extendedBasicBlock
        and regProperty         = regProperty
        and reg                 = reg
        and allocateResult      = allocateResult
    end

end;<|MERGE_RESOLUTION|>--- conflicted
+++ resolved
@@ -37,11 +37,7 @@
         val regs =
             case targetArch of
                 Native32Bit     => [edi, esi, edx, ecx, ebx, eax]
-<<<<<<< HEAD
-            |   Native64Bit     => [r14, r13, r12, r11, r10, r9, r8, edi, esi, edx, ecx, ebx, eax]
-=======
             |   Native64Bit     => [edi, esi, edx, ecx, ebx, eax, r14, r13, r12, r11, r10, r9, r8]
->>>>>>> dafafcb4
             |   ObjectId32Bit   => [edi, esi, edx, ecx, eax, r14, r13, r12, r11, r10, r9, r8]
     in
         val generalRegisters = List.map GenReg regs
