(*
    Copyright (c) 2000
        Cambridge University Technical Services Limited
    
    Further development Copyright (c) 2015, 2016 David C.J. Matthews


    This library is free software; you can redistribute it and/or
    modify it under the terms of the GNU Lesser General Public
    License version 2.1 as published by the Free Software Foundation.
    
    This library is distributed in the hope that it will be useful,
    but WITHOUT ANY WARRANTY; without even the implied warranty of
    MERCHANTABILITY or FITNESS FOR A PARTICULAR PURPOSE.  See the GNU
    Lesser General Public License for more details.
    
    You should have received a copy of the GNU Lesser General Public
    License along with this library; if not, write to the Free Software
    Foundation, Inc., 51 Franklin St, Fifth Floor, Boston, MA  02110-1301  USA
*)

(*
    Title:      Code Generator Routines.
    Author:     Dave Matthews, Cambridge University Computer Laboratory
    Copyright   Cambridge University 1985
*)

(*
 This module contains the code vector and operations to insert code into
  it. Each procedure is compiled into a separate segment. Initially it is
  compiled into a fixed size segment, and then copied into a segment of the
  correct size at the end.
*)

functor INTCODECONS (
structure DEBUG: DEBUGSIG

(*****************************************************************************)
(*                  PRETTY for compilerOutTag                                *)
(*****************************************************************************)
structure PRETTY: PRETTYSIG


(*****************************************************************************)
(*                  MISC                                                     *)
(*****************************************************************************)
structure MISC :
  sig
    exception InternalError of string
  end

) :

(*****************************************************************************)
(*                  CODECONS export signature                                *)
(*****************************************************************************)
sig
  type machineWord;
  type address;
  type code;
  type opcode;
  type addrs
  type labels;
  
  val noJump: labels;
  
  val jumpFalse  : opcode;
  val jump       : opcode;
  val setHandler : opcode;
  val delHandler : opcode;
  
  val addrPlus  : addrs * int -> addrs;
  val addrMinus : addrs * addrs -> int;
  
  val codeCreate: string * Universal.universal list -> code;  (* makes the initial segment. *)
      
  (* ic - Address for the next instruction in the segment. *)
  val ic: code -> addrs;
      
  (* putBytes : puts "length" bytes of "val" into locations "addr", "addr"+1 *)
  val putBytes: int * int * addrs * code -> unit;

   (* GEN- routines all put a value at the instruction counter and add
      an appropriate amount to it. *)

   (* genWord - Puts 2 bytes. *)
   val genWord : int * code -> unit;
      
   (* gen... - put instructions and their operands. *)
   val genCallClosure : code -> unit;
   val genRaiseEx     : code -> unit;
   val genLock        : code -> unit;
   val genLdexc       : code -> unit;
   val genPushHandler : code -> unit;
      
   val genReturn      : int * code -> unit;
   val genGetStore    : int * code -> unit;
   val genLocal       : int * code -> unit;
   val genIndirect    : int * code -> unit;
   val genMoveToVec   : int * code -> unit;
   val genSetStackVal : int * code -> unit;
   val genCase        : int * code -> unit;
   val genTuple       : int * code -> unit;
   
   val genTailCall    : int * int * code -> unit;
   val genNonLocal    : int * int * int * code -> unit;

   (* genEnter instructions are only needed when machine-code routines
      can call interpreted routines or vice-versa. The enterInt instruction
      causes the interpreter to be entered and the argument indicates the
      reason. *)
      
   val genEnterIntCatch : code -> unit;
   val genEnterIntProc  : code * int -> unit;
   val genEnterIntCall  : code * int -> unit;
      
   (* pushConst - Generates code to push a constant. *)
   val pushConst        : machineWord * code -> unit;

   (* Create a container on the stack *)
   val genContainer : int * code -> unit;

   (* Create a tuple from a container. *)
   val genTupleFromContainer : int * code -> unit;
      
   (* copyCode - Finish up after compiling a function. *)
   val copyCode : code -> address
   
   (* getBytes - gets "length" bytes from locations "addr", "addr"+1...
      Returns a negative number if the first bit was set. *)
   val getBytes: int * addrs * code -> int;

   (* putBranchInstruction puts in an instruction which involves
      a forward reference. *)
   val putBranchInstruction: opcode * code -> labels;
   
   (* Instruction to delete a handler and skip round it. *)
   val fixup: labels * code -> unit; (* Fix up a forward reference. *)
   
   val linkLabels: labels * labels * code -> labels; (* Link label lists. *)
   val jumpback: addrs * code -> unit (* Backwards jump. *)
   val resetStack: int * bool * code -> unit; (* Set a pending reset *)
   val alignOffWord: code * int -> unit; (* Add a pad byte if the value would
                                            be word-aligned. *)
end (* CODECONS export signature *) =

let

(*****************************************************************************)
(*                  CODESEG                                                  *)
(*****************************************************************************)
structure CODESEG :
sig
    type machineWord
    type address
    type cseg

    val csegMake:          word  -> cseg
    val csegConvertToCode: cseg -> unit
    val csegGet:           cseg * word -> Word8.word
    val csegSet:           cseg * word * Word8.word -> unit
    val csegGetWord:       cseg * word -> machineWord
    val csegPutWord:       cseg * word * machineWord -> unit
    val csegCopySeg:       cseg * cseg * word * word -> unit
    val csegAddr:          cseg -> address
    val csegLockAndGetExecutable: cseg -> address
    val csegPutConstant:   cseg * word * machineWord * word -> unit
end = CODE_ARRAY

(*****************************************************************************)
(*                  ADDRESS                                                  *)
(*****************************************************************************)
structure ADDRESS : AddressSig = Address

in

(*****************************************************************************)
(*                  CODECONS functor body                                    *)
(*****************************************************************************)
struct
  open CODESEG;
  open DEBUG;
  open ADDRESS;
  open MISC;

  (*
      The original way of dealing with constants was to store the offset (in bytes)
      of the constant from the end of the instruction.  That has a problem when
      the database is ported to a different word-length machine because while the
      byte count to the end of the interpreted code does not change the marker word
      and other constants will all have a different length.  I've changed it to use
      new instructions which take an extra argument which is the number of the
      constant.  The byte offset is then always the number of bytes to the end of
      the code.  DCJM 25/9/00.
  *)
  val usePortableConstantOffset = false;

  (* To make the code portable these are both functions.  Note that
     similar changes are needed in Code_seg.ML and in the basis library.
     DCJM 28/9/00. *)
  (* Unfortunately the code-generator always evaluates these at compile time
     if it can.  We need to use a ref to force it not to.  It's too
     complicated making this completely word-length independent but it's
     useful to have it byte-order independent. *)
  local
      val bigEndian = ref RuntimeCalls.POLY_SYS_is_big_endian
  in
      fun littleEndian () : bool = not (RunCall.run_call0 (! bigEndian) ())
  end;

  val wordLength : unit->int =
        RunCall.run_call0 RuntimeCalls.POLY_SYS_bytes_per_word;
 
  val MAXINTARGS = (* 31 *) 126;

  fun forLoop f i n = if i > n then () else (f i; forLoop f (i + 1) n);

  fun applyList (_, [])   = ()
    | applyList (f, h::t) =
    let
      val () = f h;
    in
      applyList (f, t)
    end;
  
  fun applyCountList (_, _, [])   = ()
    | applyCountList (f, n, h::t) = 
    let
      val () = f (n, h);
    in
      applyCountList (f, n + 1, t)
    end;

(*****************************************************************************)
(*                  Abstype for instruction addresses                        *)
(*****************************************************************************)
  infix 6 addrPlus addrMinus;
  infix 4 (* ? *) addrLt;
  
    (* All indexes into the code vector have type "addrs" *)
  (* This should be an abstype, but it's exported as an eqtype *)
  datatype addrs = Addr of int
  
  (* + is defined to add an integer to an address *)
  fun (Addr a) addrPlus b = Addr (a + b);
    
  (* The difference between two addresses is an integer *)
  fun (Addr a) addrMinus (Addr b) = a - b; 
  
  fun (Addr a) addrLt (Addr b) = a < b; 
  
  fun mkAddr n = Addr n;    (* addr.up   *)
  
  fun getAddr (Addr a) = a; (* addr.down *)
  
  val addrZero = mkAddr 0;
  val addrLast = mkAddr (Word.toInt (Word.<<(0w1, 0w29)) - 1); (* A big number. *)

(*****************************************************************************)
(*                  Opcodes                                                  *)
(*****************************************************************************)
      
   (* These instructions are only needed during porting between
       interpreted and machine-code versions. The first should be the
       interrupt or break-point instruction of the host machine-code and
       causes the machine to enter the interpreter. It is ignored by the
       interpreter except immediately after the interpreter has been
       entered when result registers may be pushed depending on the
       argument. The second instruction should be a no-op in the machine
       code instruction set and has the reverse effect. It is never
       generated by this code-generator but it is needed in machine-code
       code-generators. 
       Note: indirect forms of jumps are assumed to have the opcode 4
       more than the corresponding direct form.
  *)
  local
    (* Not an abstype, because we we require the equality attribute *)
    datatype opcode = Opcode of int;
  in
    type opcode = opcode;
    fun opcode_down (Opcode n) : int = n;
    fun opcode_up (n : int) : opcode = Opcode n;
    
    val opcode_enterInt          = Opcode 0;
    (* Opcode 1 reserved for Interpreter's internal use *)
    val opcode_jump              = Opcode 2;
    val opcode_jumpFalse         = Opcode 3;
    val opcode_containerW        = Opcode 4; (* Added DCJM 5/10/05. *)
    val opcode_delHandler        = Opcode 5;
    val opcode_jumpIFalse        = Opcode 7;
    (*val opcode_set_containerW    = Opcode 8;*) (* Added DCJM 5/10/05. *)
    val opcode_delHandlerI       = Opcode 9;
    val opcode_caseSwitch        = Opcode 10;
    val opcode_callSl            = Opcode 11;
    val opcode_callClosure       = Opcode 12;
    val opcode_returnW           = Opcode 13;
    val opcode_pad               = Opcode 14;
    val opcode_jumpI             = Opcode 15 (* Moved from 6 because this is unsigned *)
    val opcode_raiseEx           = Opcode 16;
    val opcode_getStoreW         = Opcode 17;
    val opcode_nonLocal          = Opcode 18;
    val opcode_localW            = Opcode 19;
    val opcode_indirectW         = Opcode 20;
    val opcode_moveToVecW        = Opcode 21;

    val opcode_callSlX           = Opcode 22; (* Added DCJM 25/9/00. *)

    val opcode_setStackValW      = Opcode 23;
    val opcode_resetW            = Opcode 24;
    val opcode_resetR_w          = Opcode 25;
    val opcode_constAddr         = Opcode 26;
    val opcode_constIntW         = Opcode 27;
    val opcode_ioVecEntry        = Opcode 28;
    val opcode_constNil          = Opcode 29;
    val opcode_jumpBack8         = Opcode 30;
    val opcode_returnB           = Opcode 31;
    val opcode_jumpBack16        = Opcode 32
    val opcode_getStoreB         = Opcode 33;
    val opcode_localB            = Opcode 34;
    val opcode_indirectB         = Opcode 35;
    val opcode_moveToVecB        = Opcode 36;
    val opcode_setStackValB      = Opcode 37;
    val opcode_resetB            = Opcode 38;
    val opcode_resetRB           = Opcode 39;
    val opcode_constIntB         = Opcode 40;
    val opcode_local_0           = Opcode 41;
    val opcode_local_1           = Opcode 42;
    val opcode_local_2           = Opcode 43;
    val opcode_local_3           = Opcode 44;
    val opcode_local_4           = Opcode 45;
    val opcode_local_5           = Opcode 46;
    val opcode_local_6           = Opcode 47;
    
    val opcode_local_7           = Opcode 48;
    val opcode_local_8           = Opcode 49;
    val opcode_local_9           = Opcode 50;
    val opcode_local_10          = Opcode 51;
    val opcode_local_11          = Opcode 52;
    val opcode_indirect_0        = Opcode 53;
    val opcode_indirect_1        = Opcode 54;
    val opcode_indirect_2        = Opcode 55;
    val opcode_indirect_3        = Opcode 56;
    val opcode_indirect_4        = Opcode 57;
    val opcode_indirect_5        = Opcode 58;
    val opcode_const_0           = Opcode 59;
    val opcode_const_1           = Opcode 60;
    val opcode_const_2           = Opcode 61;
    val opcode_const_3           = Opcode 62;
    val opcode_const_4           = Opcode 63;
    
    val opcode_const_10          = Opcode 64;
    val opcode_return_0          = Opcode 65;
    val opcode_return_1          = Opcode 66;
    val opcode_return_2          = Opcode 67;
    val opcode_return_3          = Opcode 68;
    val opcode_moveToVec_0       = Opcode 69;
    val opcode_moveToVec_1       = Opcode 70;
    val opcode_moveToVec_2       = Opcode 71;
    val opcode_moveToVec_3       = Opcode 72;
    val opcode_moveToVec_4       = Opcode 73;
    val opcode_moveToVec_5       = Opcode 74;
    val opcode_moveToVec_6       = Opcode 75;
    val opcode_moveToVec_7       = Opcode 76;
    
    val opcode_constAddrX_b      = Opcode 77; (* Added DCJM 25/9/00. *)
    val opcode_constAddrX_w      = Opcode 78; (* Added DCJM 25/9/00. *)
    val opcode_callSlCX          = Opcode 79; (* Added DCJM 25/9/00. *)
    
    val opcode_reset_1           = Opcode 80;
    val opcode_reset_2           = Opcode 81;
    val opcode_getStore_2        = Opcode 82;
    val opcode_getStore_3        = Opcode 83;
    val opcode_getStore_4        = Opcode 84;
    val opcode_tuple_containerW  = Opcode 85; (* Added DCJM 5/10/05. *)

    val opcode_nonLocalL_1       = Opcode 86;
    val opcode_nonLocalL_2       = Opcode 87;
    val opcode_nonLocalL_3       = Opcode 88;
    val opcode_callSlC           = Opcode 89;
    val opcode_ioVec_5           = Opcode 90;
    val opcode_ioVec_6           = Opcode 91;
(*  val opcode_integerAdd        = Opcode 92;
    val opcode_integerMinus      = Opcode 93;
    val opcode_integerEqual      = Opcode 94;
    val opcode_integerLeq        = Opcode 95;
    
    val opcode_integerGreater    = Opcode 96;
    val opcode_booleanOr         = Opcode 97;
    val opcode_wordEqual         = Opcode 98;
    val opcode_assignWord        = Opcode 99;*)
    val opcode_resetR_1          = Opcode 100;
    val opcode_resetR_2          = Opcode 101;
    val opcode_resetR_3          = Opcode 102;
    val opcode_tupleW            = Opcode 103;
    val opcode_tupleB            = Opcode 104;
    val opcode_tuple_2           = Opcode 105;
    val opcode_tuple_3           = Opcode 106;
    val opcode_tuple_4           = Opcode 107;
    val opcode_lock              = Opcode 108;
    val opcode_ldexc             = Opcode 109;
    val opcode_ioVec_225         = Opcode 110;
    val opcode_ioVec_226         = Opcode 111;
    
    val opcode_ioVec_229         = Opcode 112;
    val opcode_ioVec_233         = Opcode 113;
    val opcode_ioVec_236         = Opcode 114;
    val opcode_ioVec_251         = Opcode 115;
    val opcode_ioVec_253         = Opcode 116;
    val opcode_ioVec_255         = Opcode 117;
    (*val opcode_setHandler        = Opcode 118; *)
    (* Opcode 119 not used *)
    val opcode_pushHandler       = Opcode 120;
    (* Opcode 121 not used *)
    (*val opcode_setHandlerI       = Opcode 122;*)
    val opcode_tailbb            = Opcode 123;
    val opcode_tail              = Opcode 124;
    val opcode_tail3b            = Opcode 125;
    val opcode_tail4b            = Opcode 126;
    val opcode_tail3_2           = Opcode 127;
    val opcode_tail3_3           = Opcode 128;
    (* These have been moved since the old versions were for
       the old exception mechanism. *)
    val opcode_setHandler        = Opcode 129
    val opcode_setHandlerI       = Opcode 130
 
    (* val opcode_last              = opcode_ioVec_225; *)

    local
      val repArray : string Array.array = 
        Array.tabulate (256, fn (i : int) => "<UNKNOWN " ^ Int.toString i ^ ">");
      
      fun repUpdate (Opcode n, s) = Array.update (repArray, n, s);

      val () = repUpdate(opcode_enterInt,     "enterInt");
      val () = repUpdate(opcode_jump,         "jump");
      val () = repUpdate(opcode_jumpFalse,    "jumpFalse");
      val () = repUpdate(opcode_delHandler,   "delHandler");
      val () = repUpdate(opcode_jumpI,        "jumpI");
      val () = repUpdate(opcode_jumpIFalse,   "jumpIFalse");
      val () = repUpdate(opcode_delHandlerI,  "delHandlerI");
      val () = repUpdate(opcode_caseSwitch,   "caseSwitch");
      val () = repUpdate(opcode_callSl,       "callSl");
      val () = repUpdate(opcode_callSlX,      "callSlX");
      val () = repUpdate(opcode_callClosure,  "callClosure");
      val () = repUpdate(opcode_returnW,      "returnW");
      val () = repUpdate(opcode_pad,          "pad");
      val () = repUpdate(opcode_raiseEx,      "raiseEx");
      val () = repUpdate(opcode_getStoreW,    "getStoreW");
      val () = repUpdate(opcode_nonLocal,     "nonLocal");
      val () = repUpdate(opcode_localW,       "localW");
      val () = repUpdate(opcode_indirectW,    "indirectW");
      val () = repUpdate(opcode_moveToVecW,   "moveToVecW");
      val () = repUpdate(opcode_setStackValW, "setStackValW");
      val () = repUpdate(opcode_resetW,        "resetW");
      val () = repUpdate(opcode_resetR_w,      "resetR_w");
      val () = repUpdate(opcode_constAddr,     "constAddr");
      val () = repUpdate(opcode_constAddrX_b,  "constAddrX_b");
      val () = repUpdate(opcode_constAddrX_w,  "constAddrX_w");
      val () = repUpdate(opcode_constIntW,     "constIntW");
      val () = repUpdate(opcode_ioVecEntry,    "ioVecEntry");
      val () = repUpdate(opcode_constNil,      "constNil");
      val () = repUpdate(opcode_jumpBack8,     "jumpBack8");
      val () = repUpdate(opcode_returnB,       "returnB");
      val () = repUpdate(opcode_jumpBack16,    "jumpBack16");
      val () = repUpdate(opcode_getStoreB,     "getStoreB");
      val () = repUpdate(opcode_localB,        "localB");
      val () = repUpdate(opcode_indirectB,     "indirectB");
      val () = repUpdate(opcode_moveToVecB,    "moveToVecB");
      val () = repUpdate(opcode_setStackValB,  "setStackValB");
      val () = repUpdate(opcode_resetB,        "resetB");
      val () = repUpdate(opcode_resetRB,       "resetRB");
      val () = repUpdate(opcode_constIntB,     "constIntB");
      val () = repUpdate(opcode_local_0,       "local_0");
      val () = repUpdate(opcode_local_1,       "local_1");
      val () = repUpdate(opcode_local_2,       "local_2");
      val () = repUpdate(opcode_local_3,       "local_3");
      val () = repUpdate(opcode_local_4,       "local_4");
      val () = repUpdate(opcode_local_5,       "local_5");
      val () = repUpdate(opcode_local_6,       "local_6");
      val () = repUpdate(opcode_local_7,       "local_7");
      val () = repUpdate(opcode_local_8,       "local_8");
      val () = repUpdate(opcode_local_9,       "local_9");
      val () = repUpdate(opcode_local_10,      "local_10");
      val () = repUpdate(opcode_local_11,      "local_11");
      val () = repUpdate(opcode_indirect_0,    "indirect_0");
      val () = repUpdate(opcode_indirect_1,    "indirect_1");
      val () = repUpdate(opcode_indirect_2,    "indirect_2");
      val () = repUpdate(opcode_indirect_3,    "indirect_3");
      val () = repUpdate(opcode_indirect_4,    "indirect_4");
      val () = repUpdate(opcode_indirect_5,    "indirect_5");
      val () = repUpdate(opcode_const_0,       "const_0");
      val () = repUpdate(opcode_const_1,       "const_1");
      val () = repUpdate(opcode_const_2,       "const_2");
      val () = repUpdate(opcode_const_3,       "const_3");
      val () = repUpdate(opcode_const_4,       "const_4");
      val () = repUpdate(opcode_const_10,      "const_10");
      val () = repUpdate(opcode_return_0,      "return_0");
      val () = repUpdate(opcode_return_1,      "return_1");
      val () = repUpdate(opcode_return_2,      "return_2");
      val () = repUpdate(opcode_return_3,      "return_3");
      val () = repUpdate(opcode_moveToVec_0,   "moveToVec_0");
      val () = repUpdate(opcode_moveToVec_1,   "moveToVec_1");
      val () = repUpdate(opcode_moveToVec_2,   "moveToVec_2");
      val () = repUpdate(opcode_moveToVec_3,   "moveToVec_3");
      val () = repUpdate(opcode_moveToVec_4,   "moveToVec_4");
      val () = repUpdate(opcode_moveToVec_5,   "moveToVec_5");
      val () = repUpdate(opcode_moveToVec_6,   "moveToVec_6");
      val () = repUpdate(opcode_moveToVec_7,   "moveToVec_7");
      val () = repUpdate(opcode_reset_1,       "reset_1");
      val () = repUpdate(opcode_reset_2,       "reset_2");
      val () = repUpdate(opcode_getStore_2,    "getStore_2");
      val () = repUpdate(opcode_getStore_3,    "getStore_3");
      val () = repUpdate(opcode_getStore_4,    "getStore_4");
      val () = repUpdate(opcode_nonLocalL_1,   "nonLocalL_1");
      val () = repUpdate(opcode_nonLocalL_2,   "nonLocalL_2");
      val () = repUpdate(opcode_nonLocalL_3,   "nonLocalL_3");
      val () = repUpdate(opcode_callSlC,       "callSlC");
      val () = repUpdate(opcode_callSlCX,      "callSlCX");
      val () = repUpdate(opcode_ioVec_5,       "ioVec_5");
      val () = repUpdate(opcode_ioVec_6,       "opcode_ioVec_6");

(* ...
      (* added missing instructions (not used yet!) SPF 28/6/95 *)
      (* Removed them again, becuase I'd rather see UNKNOWN if they
         ever get generated. SPF 9/1/96 *)
      val () = repUpdate(opcode_integerAdd,    "integerAdd");
      val () = repUpdate(opcode_integerMinus,  "integerMinus");
      val () = repUpdate(opcode_integerEqual,  "integerEqual");
      val () = repUpdate(opcode_integerLeq,    "integerLeq");
      val () = repUpdate(opcode_integerGreater,"integerGreater");
      val () = repUpdate(opcode_booleanOr,     "booleanOr");
      val () = repUpdate(opcode_wordEqual,     "wordEqual");
      val () = repUpdate(opcode_assignWord,    "assignWord");
... *)

      val () = repUpdate(opcode_resetR_1,      "resetR_1");
      val () = repUpdate(opcode_resetR_2,      "resetR_2");
      val () = repUpdate(opcode_resetR_3,      "resetR_3");
      val () = repUpdate(opcode_tupleW,        "tupleW");
      val () = repUpdate(opcode_tupleB,        "tupleB");
      val () = repUpdate(opcode_tuple_2,       "tuple_2");
      val () = repUpdate(opcode_tuple_3,       "tuple_3");
      val () = repUpdate(opcode_tuple_4,       "tuple_4");
      val () = repUpdate(opcode_lock,          "lock");
      val () = repUpdate(opcode_ldexc,         "ldexc");
      val () = repUpdate(opcode_ioVec_225,     "ioVec_225");
      val () = repUpdate(opcode_ioVec_226,     "ioVec_226");
      val () = repUpdate(opcode_ioVec_229,     "ioVec_229");
      val () = repUpdate(opcode_ioVec_233,     "ioVec_233");
      val () = repUpdate(opcode_ioVec_236,     "ioVec_236");
      val () = repUpdate(opcode_ioVec_251,     "ioVec_251");
      val () = repUpdate(opcode_ioVec_253,     "ioVec_253");
      val () = repUpdate(opcode_ioVec_255,     "ioVec_255");
      val () = repUpdate(opcode_setHandler,    "setHandler");
      val () = repUpdate(opcode_pushHandler,   "pushHandler");
      val () = repUpdate(opcode_setHandlerI,   "setHandlerI");
      val () = repUpdate(opcode_tailbb,        "tailbb");
      val () = repUpdate(opcode_tail,          "tail");
      val () = repUpdate(opcode_tail3b,        "tail3b");
      val () = repUpdate(opcode_tail4b,        "tail4b");
      val () = repUpdate(opcode_tail3_2,       "tail3_2");
      val () = repUpdate(opcode_tail3_3,       "tail3_3");
    in
      fun repr (Opcode n) : string = Array.sub (repArray, n);
    end;


    local
      val sizeArray : int Array.array = Array.array (256, 1);

      fun sizeUpdate (Opcode n, s) = Array.update (sizeArray, n, s);
      
      val () = sizeUpdate(opcode_enterInt    , 2); (* Restored DCJM 22/9/00. *)
(*      val () = sizeUpdate(opcode_enterInt    , 4);  *)(* SPF 30/1/97 *)
      val () = sizeUpdate(opcode_jump        , 2);
      val () = sizeUpdate(opcode_jumpFalse   , 2);
      val () = sizeUpdate(opcode_delHandler  , 2);
      val () = sizeUpdate(opcode_jumpIFalse  , 2);
      val () = sizeUpdate(opcode_delHandlerI , 2);
      val () = sizeUpdate(opcode_caseSwitch  , 3);
      val () = sizeUpdate(opcode_callSl      , 7);
      val () = sizeUpdate(opcode_callSlX     , 9);
      val () = sizeUpdate(opcode_returnW     , 3);
      val () = sizeUpdate(opcode_getStoreW   , 3);
      val () = sizeUpdate(opcode_nonLocal    , 7);
      val () = sizeUpdate(opcode_localW      , 3);
      val () = sizeUpdate(opcode_indirectW   , 3);
      val () = sizeUpdate(opcode_moveToVecW  , 3);
      val () = sizeUpdate(opcode_setStackValW, 3);
      val () = sizeUpdate(opcode_resetW      , 3);
      val () = sizeUpdate(opcode_resetR_w    , 3);
      val () = sizeUpdate(opcode_constAddr   , 3);
      val () = sizeUpdate(opcode_constAddrX_b , 4);
      val () = sizeUpdate(opcode_constAddrX_w , 5);
      val () = sizeUpdate(opcode_constIntW   , 3);
      val () = sizeUpdate(opcode_ioVecEntry  , 2);
      val () = sizeUpdate(opcode_jumpBack8   , 2);
      val () = sizeUpdate(opcode_returnB     , 2);
      val () = sizeUpdate(opcode_jumpBack16  , 3);
      val () = sizeUpdate(opcode_getStoreB   , 2);
      val () = sizeUpdate(opcode_localB      , 2);
      val () = sizeUpdate(opcode_indirectB   , 2);
      val () = sizeUpdate(opcode_moveToVecB  , 2);
      val () = sizeUpdate(opcode_setStackValB, 2);
      val () = sizeUpdate(opcode_resetB      , 2);
      val () = sizeUpdate(opcode_resetRB     , 2);
      val () = sizeUpdate(opcode_constIntB   , 2);
      val () = sizeUpdate(opcode_nonLocalL_1 , 2);
      val () = sizeUpdate(opcode_nonLocalL_2 , 2);
      val () = sizeUpdate(opcode_nonLocalL_3 , 2);
      val () = sizeUpdate(opcode_callSlC     , 4);
      val () = sizeUpdate(opcode_callSlCX    , 5);
      val () = sizeUpdate(opcode_tupleW      , 3);
      val () = sizeUpdate(opcode_tupleB      , 2);
      val () = sizeUpdate(opcode_setHandler  , 2);
      val () = sizeUpdate(opcode_setHandlerI , 2);
      val () = sizeUpdate(opcode_tailbb      , 3);
      val () = sizeUpdate(opcode_tail        , 5);
      val () = sizeUpdate(opcode_tail3b      , 2);
      val () = sizeUpdate(opcode_tail4b      , 2);
    in
      fun size (Opcode n) : int = Array.sub (sizeArray, n);
    end;
  end; (* opcode abstype *)

(*****************************************************************************)
(*                  Types for branch labels                                  *)
(*****************************************************************************)

  (* The addrs is the address of the branch instruction, so we can fix up
     the branch later, NOT the address we're branching to, which we
     don't know when we generate the label. The cacheState indicates whether
     what was cached at the source of the jump.
   *)
  datatype jumpFrom =
    Jump8From  of addrs  (* branch instruction has  8-bit offset field *)
  | Jump16From of addrs; (* branch instruction has 16-bit offset field *)

  (* We need a jumpFrom ref, because we may have to indirect short branches
     via long branches if the offset won't fit into 14 bits *)
  type labels = (jumpFrom ref) list;
  
  val noJump : labels = []; 
  
  (* This is the list of outstanding labels.  Use a separate type from
      "labels" for extra security. *)
  type labList = (jumpFrom ref) list;

(*****************************************************************************)
(*                  The main "code" datatype                                 *)
(*****************************************************************************)

  datatype const =
     WVal of machineWord        (* an existing constant *)

  and setCodeseg =
     Unset
   | Set of cseg   (* Used for completing forward references. *)

  and code = Code of 
    { codeVec:        cseg,           (* This segment is used as a buffer. When the
                                         procedure has been code generated it is
                                         copied into a new segment of the correct size *)
      ic:             addrs ref,      (* Pointer to first free location in "codevec" *)
      constVec:       const list ref, (* Vector of words to be put at end *)
      numOfConsts:    int ref,        (* size of constVec *)
      stackReset:     int ref,        (* Distance to reset the stack before the next instr. *)
      carry:          bool ref,       (* Should a value be moved down if stackReset <> 0? *)
      labelList:      labList ref,    (* List of outstanding short branches. *)
      longestBranch:  addrs ref,      (* Address of the earliest short branch.*)

      procName:       string,         (* Name of the procedure. *)
      otherCodes:     code list ref,  (* Other code vectors with forward references to this vector. *)
      resultSeg:      setCodeseg ref, (* The segment as the final result. *)
      constLoads:     (addrs * int) list ref, (* where do we load constants? *)
      printAssemblyCode:bool,            (* Whether to print the code when we finish. *)
      printStream:    string->unit    (* The stream to use *)
    };

(*****************************************************************************)
(*                  Auxiliary functions on "code"                            *)
(*****************************************************************************)

  fun codeVec        (Code {codeVec,...})          = codeVec;
  fun ic             (Code {ic,...})               = ic;
  fun constVec       (Code {constVec,...})         = constVec;
  fun numOfConsts    (Code {numOfConsts,...})      = numOfConsts;
  fun stackReset     (Code {stackReset ,...})      = stackReset;
  fun carry          (Code {carry,...})            = carry;
  fun labelList      (Code {labelList,...})        = labelList;
  fun longestBranch  (Code {longestBranch,...})    = longestBranch;
  fun procName       (Code {procName,...})         = procName;
  fun otherCodes     (Code {otherCodes,...})       = otherCodes;
  fun resultSeg      (Code {resultSeg,...})        = resultSeg;
  fun constLoads     (Code {constLoads,...})       = constLoads;

  fun scSet (Set x) = x | scSet _ = raise Match;
  fun isSet (Set _) = true | isSet _ = false

  val codesize = 32; (* bytes. Initial size of segment. *)

  (* Test for identity of the code segments by testing whether
     the numOfConsts ref is the same. N.B. NOT its contents. *)
  infix is;
  fun a is b = (numOfConsts a = numOfConsts b);

  fun sameConst (WVal w1, WVal w2) = wordEq (w1, w2)

  (* create and initialise a code segment *)
  fun codeCreate (name : string, parameters) : code = 
  let
    val words : int = codesize div wordLength();
    val printStream = PRETTY.getSimplePrinter parameters;
  in
    Code
      { 
         codeVec          = csegMake(Word.fromInt words), (* a byte array *)
         ic               = ref addrZero,
         constVec         = ref [],
         numOfConsts      = ref 0,
         stackReset       = ref 0, (* stack adjustment in WORDs *)
         carry            = ref false,
         labelList        = ref [],
         longestBranch    = ref addrLast, (* None so far *)
         procName         = name,
         otherCodes       = ref [],
         resultSeg        = ref Unset,   (* Not yet done *)
         constLoads       = ref [],
         printAssemblyCode = DEBUG.getParameter DEBUG.assemblyCodeTag parameters,
         printStream    = printStream
      }
  end;

  fun setLong (value : int, Addr a : addrs, seg : cseg) : unit =
  let
    fun putBytes(value, a, seg, i) =
    if i = wordLength() then ()
    else
        (
        csegSet(seg,
            Word.fromInt(if littleEndian() then a+i else a+wordLength()-i-1),
            Word8.fromInt(value mod 256));
        putBytes(value div 256, a, seg, i+1)
        )
  in
    putBytes(value, a, seg, 0)
  end;

  fun putByte (ival: int, Addr a, cvec: code) : unit =
    csegSet(codeVec cvec, Word.fromInt a, Word8.fromInt (if ival < 0 then 256 + ival else ival));

  fun genByte (ival: int, cvec: code) : unit = 
  let
    val icVal : addrs = ! (ic cvec);
    val () = putByte (ival, icVal, cvec);
  in
    ic cvec := icVal addrPlus 1
  end;
   
  fun genBytes (ival: int, length: int, cvec: code) : unit =
  let
    val () = genByte (ival mod 256, cvec);
  in
    if length = 1 then ()
    else genBytes (ival div 256, length - 1, cvec)
  end;

  fun genWord (ival : int, cvec : code) : unit =
    genBytes (ival, 2, cvec);

  (* puts "length" bytes of "val" into locations "addr", "addr"+1... *)
  fun putBytes (ival : int, length : int, addr : addrs, cvec : code) : unit =
  let
    val () = putByte (ival mod 256, addr, cvec);
  in
    if length = 1 then ()
    else putBytes (ival div 256, length - 1, addr addrPlus 1, cvec)
  end;

  fun getByte (Addr a, cvec : code) : int =
    Word8.toInt (csegGet(codeVec cvec, Word.fromInt a));

  (* Gets "length" bytes from locations "addr", "addr"+1...
     Returns an unsigned number. *)
  fun getB (length : int, addr : int, seg: cseg) : int =
  let
    val byte = Word8.toInt (csegGet (seg, Word.fromInt addr));
  in
    if length = 1 (* Top byte *)
    then byte
    else let
      val rest = getB (length - 1, addr + 1, seg);
    in
      rest * 256 + byte
    end
  end;

  fun getBytes (length: int, Addr a, cvec : code) : int =
    getB (length, a, codeVec cvec);

  fun resetSp (cvec: code) : unit =
  let 
    val offset = !(stackReset cvec);

    val () =
      if offset < 0
        then raise InternalError ("resetSp: bad reset value " ^ Int.toString offset)
      
      else if offset = 0
        then ()
     
      else if 255 <= offset
        then let
          val opc = if !(carry cvec) then opcode_resetR_w else opcode_resetW;
          val () = genByte (opcode_down opc, cvec);
        in
          genWord (offset, cvec)
        end
         
      else if !(carry cvec)
    then if 3 < offset
      then let
        val () = genByte (opcode_down opcode_resetRB, cvec);
      in
        genByte (offset, cvec)
      end
      else let
        val opc : int = opcode_down opcode_resetR_1 + offset - 1;
      in
        genByte(opc, cvec)
      end
    
      else if 2 < offset
    then let
      val () = genByte (opcode_down opcode_resetB, cvec);
    in
      genByte (offset, cvec)
    end
    else let
      val opc : int = opcode_down opcode_reset_1 + offset - 1;
    in
      genByte(opc, cvec)
    end
  in
    stackReset cvec := 0
  end; (* resetSp *)


(* 
   The cvec holds a list of short branches so that they can be extended
   to long branches before they go out of range. If we fix up a
   short branch, we must call "removeLabel" to purge it from this list.
   To keep things simple, we call "removeLabel" whenever we fix up
   a jump - if the label is long, or if it doesn't appear in the list
   (which is the case for branches backwards), we just won't find it
   in the list. SPF 21/9/95
*)
  fun removeLabel (lab : addrs, cvec : code) : unit = 
  let
    fun removeEntry ([]: labList) : labList = []
      | removeEntry ((ref (Jump16From _)) :: t) =
          removeEntry t (* we discard all long jumps *)
        
      | removeEntry ((entry as ref (Jump8From addr)) :: t) =
        if lab = addr
        then removeEntry t
        else let
          val () =
            if addr addrLt !(longestBranch cvec)
            then longestBranch cvec := addr
            else ();
        in    
          entry :: removeEntry t
        end;
  in
    (* We recompute the longest 14-bit branch. *)
    longestBranch cvec := addrLast;
    labelList cvec     := removeEntry (! (labelList cvec))
  end;

    fun fixupOffset (Jump8From addr, target, cvec) =
        let
            (* Offsets are calculated from the END of the instruction, which explains the "+ 1" *)
            val newOffset : int = target addrMinus (addr addrPlus 1);
    
            val () = 
                if 0 <= newOffset andalso newOffset < 256 then ()
                else raise InternalError "fixupOffset: jump too far (8-bit offset)"
    
            val oldOffset : int = getByte (addr, cvec);
    
            val () = 
                if oldOffset = 0 then ()
                else raise InternalError "fixupOffset: 8-bit branch already fixed up"

            (* 
               We're about to fix up the jump, so remove it from the
               list of pending short jumps.
             *)
            val () = removeLabel (addr, cvec);
        in
            putByte (newOffset, addr, cvec)
        end

    |   fixupOffset (Jump16From addr, target, cvec) =
        let
            (* Offsets are calculated from the END of the instruction, which explains the "+ 2" *)
            val newOffset = target addrMinus (addr addrPlus 2);
    
            val () =
                (* Jumps are unsigned. *)
                if 0 <= newOffset andalso newOffset < 65536 then ()
                else raise InternalError "fixupOffset: jump too far (16-bit offset)"
    
            val oldOffset = getBytes (2, addr, cvec);

            val () = 
                if oldOffset = 0 then ()
                else raise InternalError "fixupOffset: 16-bit branch already fixed up"
        in
            putBytes (newOffset, 2, addr, cvec)
        end


  fun fixup ([]  : labels, _: code) : unit = ()
    | fixup (lab : labels, cvec: code) : unit =
  let
    (* Deal with any pending resets. *)
    val () = resetSp cvec;
    val target : addrs = ! (ic cvec);
  in
    applyList (fn (ref jf) => fixupOffset (jf, target, cvec), lab)
  end;

  (* Makes a new label and puts it in the list. *)
  fun makeLabel (cvec: code, addr: addrs) : labels =
  let
    (* All labels are created as short jumps *)
    val lab : jumpFrom ref = ref (Jump8From addr);
    
    val () =
      if addr addrLt !(longestBranch cvec)
      then longestBranch cvec := addr
      else ();
      
    (* Add to the list of pending fixups *)
    val () = labelList cvec := lab :: !(labelList cvec);
  in
    [lab]
  end;

  (* If the longest branch is close to going out of range it must
     be converted into a long form.
     If the size is large (e.g. casel/casew) then all labels should be
     converted. If we have just made an unconditional branch then we
     make the distance shorter. 220 is just a fairly conservative
     number. (Dave used a clever calculation, but I don't like too much
     cleverness.) 
     
     This code isn't very clever because it uses a separate 16-bit extension
     for each original 8-bit jump. I think Dave's original code tried
     to use a single 16-bit extension per target (not per jump). Since
     this code is only for use in bootstrapping, simplicity is more
     important than efficiency (KISS!).
     SPF 7/1/97
   *)
  fun checkBranchList (cvec: code, branched: bool, size: int): unit =
  let
    val maxDiff = 220 - size;

    fun convertLabels ([]:labList) : labList = []
      | convertLabels (lab::labs) =
    let
      (* Process the list starting at the end. The reason for this
     is that more recent labels appear before earlier ones.
     We must put the earliest labels in first because they may
     be about to go out of range. *)
       val convertRest = convertLabels labs;
    in
      (* Now do this entry. *)
      case !lab of
    Jump16From _ => (* shouldn't happen? *)
      convertRest
    
      | Jump8From addr =>
    let
      val here : addrs = !(ic cvec);
    in
      if maxDiff < here addrMinus addr
      then let (* Getting close -  fix up the short branch to indirect via here *)
            (* Offsets are calculated from the END of the instruction, which explains the "+ 1" *)
            val newOffset : int = here addrMinus (addr addrPlus 1);

            val () = 
              if 0 <= newOffset andalso newOffset < 256 then ()
              else raise InternalError "checkBranchList: offset too large to convert"

            val oldOffset : int = getByte (addr, cvec);
    
            val () = 
              if oldOffset = 0 then ()
              else raise InternalError "checkBranchList: 8-bit offset already fixed up";
              
            (* Convert the instruction to the "indirect" form *)
            val instrAddr    : addrs = addr addrPlus ~1;
            val oldInstr = opcode_up(getByte (instrAddr, cvec))
            
            val newInstr =
                if oldInstr = opcode_jump
                then opcode_jumpI
                else if oldInstr = opcode_jumpFalse
                then opcode_jumpIFalse
                else if oldInstr = opcode_delHandler
                then opcode_delHandlerI
                else if oldInstr = opcode_setHandler
                then opcode_setHandlerI
                else raise InternalError "Extending unknown branch instruction"
              
            (* Fix up the instruction and offset *)
            val () = putByte (opcode_down newInstr, instrAddr, cvec);
            val () = putByte (newOffset, addr, cvec);

        (* Generate the indirection itself, and alter the jump state *)
        val () = genWord (0, cvec);
        val () = lab := Jump16From here;
      in
        convertRest
      end
      else let
        (* Not ready to remove this. Just find out if
           this is an earlier branch and continue. *)
        val () =
          if addr addrLt !(longestBranch cvec)
          then longestBranch cvec := addr
          else ();
      in
        lab :: convertRest
      end
       end
    end; (* convertLabels *)
  in
    if !(ic cvec) addrMinus !(longestBranch cvec) <= maxDiff then ()
    else let
      (* Must save the stack-reset, otherwise "fixup" will try
         to reset it. *)
      val sr       = ! (stackReset cvec);
      val () = stackReset cvec := 0;
        
      (* Must skip round the branches unless we have just
     taken an unconditional branch. *)
      val lab : labels = 
    if branched then noJump
    else let
      val () = genByte(opcode_down opcode_jump, cvec);
      val () = genByte(0, cvec);
    in
      makeLabel(cvec, !(ic cvec) addrPlus ~1)
    end

      (* Find the new longest branch while converting the labels *)
      val () = longestBranch cvec := addrLast;
      val () = labelList cvec := convertLabels (! (labelList cvec));
      val () = fixup (lab, cvec); (* Continue with normal processing. *)
    in
      stackReset cvec := sr (* Restore old value. *)
    end
  end; (* checkBranchList *)

  (* Dave had some complicated scheme here - with the new representation of
     labels, everything gets much simpler. *)
  fun linkLabels (lab1 : labels, lab2 : labels, _ : code) : labels =
    lab1 @ lab2;

  (* Put in the opcode for an instruction. *)
  fun genOpc (opc: opcode, size: int, cvec: code) : unit =
  let
    val opn : int = opcode_down opc;
  
(* ...
    val () =
      if 0 <= opn andalso opn < 256 andalso opn <> opcode_down opcode_booleanOr
      then ()
      else raise InternalError ("genOpc: bad opcode: " ^ Int.toString opn);
... *)
  
    val () = checkBranchList (cvec, false, size);
    val () = resetSp cvec;
  in
    genByte (opn, cvec)
  end; 

  fun genRaiseEx (cvec: code) : unit =
    genOpc (opcode_raiseEx, 1, cvec);
  
  fun genLock(cvec: code) : unit =
    genOpc (opcode_lock, 1, cvec);
  
  fun genLdexc (cvec: code) : unit =
    genOpc (opcode_ldexc, 1, cvec);

  fun genPushHandler (cvec: code) : unit =
    genOpc (opcode_pushHandler, 1, cvec);

  (* Generate word, byte or single opcodes. The values from ``f''  to ``l''
     are packed into the opcode by generating opF, opF+1, ... opF+(l-f).
     Other arguments which will fit into a byte generate opB followed by
     the argument. The rest require opW and a word argument. *)
  fun gen1 (opW: opcode, opB: opcode, opF: opcode,
        first : int, last : int, arg1: int, cvec: code) : unit =
        
    if (first <= arg1 andalso arg1 <= last)
    then genOpc (opcode_up (opcode_down opF + arg1 - first), 1, cvec)

    else if 0 <= arg1 andalso arg1 <= 254 (* why not 255? *)
    then let
      val () = genOpc(opB, 2, cvec);
    in
      genByte(arg1, cvec)
    end

    else let
      val () = genOpc(opW, 3, cvec);
    in
      genWord(arg1, cvec)
    end;

  fun genReturn (arg1 : int, cvec : code) : unit =
    gen1 (opcode_returnW,
      opcode_returnB,
      opcode_return_0,
      0, 3, arg1, cvec);

  fun genGetStore (arg1 : int, cvec : code) : unit =
    gen1 (opcode_getStoreW,
      opcode_getStoreB,
      opcode_getStore_2,
      2, 4, arg1, cvec);

  fun genLocal (arg1 : int, cvec : code) : unit =
    gen1 (opcode_localW, 
      opcode_localB, 
      opcode_local_0,
      0, 11, arg1, cvec);

  fun genIndirect (arg1 : int, cvec : code) : unit =
    gen1 (opcode_indirectW, 
      opcode_indirectB,
      opcode_indirect_0,
      0, 5, arg1, cvec);

  fun genMoveToVec (arg1 : int, cvec : code) : unit =
    gen1 (opcode_moveToVecW,
      opcode_moveToVecB,
      opcode_moveToVec_0,
      0, 7, arg1, cvec);

  fun genSetStackVal (arg1 : int, cvec : code) : unit =
    gen1 (opcode_setStackValW,
      opcode_setStackValB,
      opcode_setStackValB, (* Don't care - no "implied" form exists *)
      1, 0, arg1, cvec);

  fun genCase (arg1 : int, cvec : code) : unit =
  let
    (* The destination addresses immediately follow the case instruction
       so we must make sure there is enough room. *)
    val () = genOpc (opcode_caseSwitch, 3 + arg1 * 2, cvec);
  in
    genWord (arg1, cvec)
  end;

  fun genTuple (arg1: int, cvec: code) : unit =
    gen1 (opcode_tupleW,
      opcode_tupleB,
      opcode_tuple_2,
      2, 4, arg1, cvec);

  (* Single byte argument. *)
(*  fun genIoVecEntry (arg: int, cvec : code) : unit =
    case arg of (* Some of these entries are very common. *)
    5 => genOpc(opcode_ioVec_5,   1, cvec)
    |   6 => genOpc(opcode_ioVec_6,   1, cvec)
    | 225 => genOpc(opcode_ioVec_225, 1, cvec)
    | 226 => genOpc(opcode_ioVec_226, 1, cvec)
    | 229 => genOpc(opcode_ioVec_229, 1, cvec)
    | 233 => genOpc(opcode_ioVec_233, 1, cvec)
    | 236 => genOpc(opcode_ioVec_236, 1, cvec)
    | 251 => genOpc(opcode_ioVec_251, 1, cvec)
    | 253 => genOpc(opcode_ioVec_253, 1, cvec)
    | 255 => genOpc(opcode_ioVec_255, 1, cvec)
    | _ =>
      let
    val () = genOpc(opcode_ioVecEntry, 2, cvec);
      in
    genByte(arg, cvec)
      end;*)

  fun genNonLocal (arg1 : int, arg2 : int, arg3 : int, cvec: code) : unit =
    if arg1 <= 0 orelse arg2 <= 0
      then raise InternalError "genNonLocal: invalid parameters"
  
    else if arg1 <= 16 andalso arg2 <= 3 andalso ~6 <= arg3 andalso arg3 <= 9
    then let (* use a coded representation *)
      val opc = opcode_up(opcode_down opcode_nonLocalL_1 + arg2 - 1);
      val () = genOpc (opc, 1, cvec);
    in
      genByte((arg1 - 1) * 16 + arg3 + 6, cvec)
    end

    else let
      val () = genOpc (opcode_nonLocal, 5, cvec);
      val () = genWord (arg1, cvec);
      val () = genWord (arg2, cvec);
    in
      genWord (arg3, cvec)
    end;

  fun genEnterInt (cvec: code, args: int) : unit =
  let
    val () = genByte(opcode_down opcode_enterInt, cvec);
    val () = genByte(args + 1, cvec);
  in
    ()
  end;

  fun genEnterIntCall (cvec: code, args: int) : unit =
  let
    val () =
      if args < MAXINTARGS then ()
      else raise InternalError "genEnterIntCall: too many arguments";
  in
    genEnterInt(cvec, args)
  end;

  local
    val enterHandlerCode = (*2 * MAXINTARGS *) 254;
  in
    fun genEnterIntCatch (cvec: code) : unit =
      genEnterInt(cvec, enterHandlerCode);
  end;

  fun genEnterIntProc (cvec: code, args: int) : unit =
  let
    val () =
      if args < MAXINTARGS then ()
      else raise InternalError "genEnterIntProc: too many arguments";
      
    val argCode : int = MAXINTARGS + args; 
  
    (* Primary entry point (address 0) *)
    val () = genEnterInt(cvec, argCode);
  in
    ()
  end;

  (* Used for jump, jumpFalse, setHandler and delHandler. *)
  fun putBranchInstruction (opc: opcode, cvec: code) : labels =
    if opc = opcode_setHandler orelse
       opc = opcode_jumpFalse
    then let (* The next instruction may or will be executed. *)
      val () = genOpc (opc, 3, cvec); (* why not 2? *)
      val () = genByte (0, cvec);
    in
      makeLabel (cvec, !(ic cvec) addrPlus ~1)
    end
    
    else let (* Unconditional branches. *)
      val () = resetSp cvec;
      val () = genByte (opcode_down opc, cvec);
      val () = genByte (0, cvec);
      val lab : labels = makeLabel (cvec, !(ic cvec) addrPlus ~1);
      
      (* Having just generated an unconditional branch we can extend
     branches without the overhead of an extra branch. That's
     why we did a genByte, rather than a genOpc, just now. *)
      val () = checkBranchList (cvec, true, 0);
    in
      lab
    end;

    (* Generate either a short or long jump. *)
    fun jumpback (lab: addrs, cvec: code) : unit =
    let
        val () = resetSp cvec;
  
        (* Don't use genOpc(opcode_jump) because we want to check the branch
           list afterwards, and also because it might generate some code if
           we try to use a short branch and take it over the limit. *)
        val newOffset : int = !(ic cvec) addrMinus lab;
    
        val () =
            if newOffset < 256
            then
            let (* short *)
                (* For opcode_jumpBack, exceptionally, the offset is relative
                   to the START of the instruction. Also, the offset is
                   backwards, as opposed to the usual forwards convention. *)
                val () = genByte (opcode_down opcode_jumpBack8, cvec);
            in
                genByte (newOffset, cvec)
            end
            else
            let (* must use 16-bit jump *)
                val () = genByte (opcode_down opcode_jumpBack16, cvec);
            in
                genWord (newOffset, cvec)
            end;
    in
        (* Having just generated an unconditional branch we can extend
           branches without the overhead of an extra branch. *)
        checkBranchList(cvec, true, 0)
    end


  local
    fun fixupConstantLoad (constStartAddrs : addrs, cvec : code) =
      fn (fixupAddr : addrs, constNum : int) =>
      let
        val oldOffset : int = getBytes (2, fixupAddr, cvec);
        val () =
          if oldOffset = 0 then ()
          else raise InternalError "fixupConstantLoad: already fixed-up";

        val constAddr : addrs =
           if usePortableConstantOffset
           then constStartAddrs
           else constStartAddrs addrPlus (wordLength() * (constNum+4));
          
        (* Offsets are calculated from the END of the instruction, which explains the "+ 2" *)
        val newOffset : int = constAddr addrMinus (fixupAddr addrPlus 2);
        
        val () = 
          if 0 <= newOffset andalso newOffset < 65536 then ()
          else raise InternalError "fixupConstantLoad: constant too distant (16-bit offset)"
      in
        putBytes (newOffset, 2, fixupAddr, cvec)
      end
  in
    fun fixupConstantLoads (cvec, constStartAddrs, loadInfo) : unit =
      applyList (fixupConstantLoad (constStartAddrs, cvec), loadInfo);
  end;


  (* Find the offset in the constant area of a constant. *)
  (* The first has offset 0.                             *)
  fun addConstToVec (valu : const, cvec : code) : int =
  let
     (* Search the list to see if the constant is already there. *)
    fun findConst valu [] num =
      (* Add to the list *)
        (
         numOfConsts cvec := ! (numOfConsts cvec) + 1;
         constVec cvec    := ! (constVec cvec) @ [valu];
         num
        )
      | findConst valu (h :: t) num =
          if sameConst (valu, h)
          then num
          else findConst valu t (num + 1) (* Not equal *);
  in
    findConst valu (! (constVec cvec)) 0
  end;

  fun genConstRef (constNum : int, cvec : code) : unit =
  let
    (* Remember address of the indirection so we can fix it up later *)
    val fixupAddrs : addrs = !(ic cvec);
    val () = genWord (0, cvec);
  in
    constLoads cvec := (fixupAddrs, constNum) :: !(constLoads cvec)
  end;

  fun pushConst (value : machineWord, cvec : code) : unit =
    if isShort value andalso toShort value < 0w32768
    then let
      val iVal: int = Word.toInt (toShort value);
    in
      if iVal = 10
        then genOpc (opcode_const_10, 1, cvec)
      
      else if iVal <= 4
        then genOpc (opcode_up (opcode_down opcode_const_0 + iVal), 1, cvec)
  
      else if iVal < 256
      then let
        val () = genOpc (opcode_constIntB, 2, cvec);
      in
        genByte (iVal, cvec)
      end
      
      else let
        val () = genOpc (opcode_constIntW, 3, cvec);
      in
        genWord (iVal, cvec)
      end
    end

    else let (* address or large short *)
      val constNum : int = addConstToVec (WVal value, cvec);
      val () =
        if not usePortableConstantOffset
        then genOpc (opcode_constAddr, 3, cvec)
        else if constNum < 256
        then (genOpc (opcode_constAddrX_b, 4, cvec); genByte (constNum, cvec))
        else (genOpc (opcode_constAddrX_w, 5, cvec); genWord (constNum, cvec));
    in
      genConstRef (constNum, cvec)
    end;

  (* Now aligns *on* a word boundary, because machine instructions
     themselves adjust the return address etc. SPF 23/6/95 *)
  (* That may be OK for some architectures but it's no good for
     the portable interpreted code.  Changed back to align OFF word.
     Note: I've left it as addr mod 4 <> 2 rather than addr mod wordLength <> 2
     since I think that it would be safe to treat word+2 or word+6 as being
     code addresses. DCJM 21/9/2000. *)
  fun alignOffWord (cvec: code, length: int) : unit =
  let
    val mustReset = !(stackReset cvec) <> 0;
    (* Must allow enough space for the possible pad and the next
       instruction. It would be a nuisance if we had aligned it off
       a word boundary and then we found that genOpc lengthed some
       branches and put it back on a word boundary. *)
    (* Size is now increased to 20, to allow for extra "pad"
       instructions following enterInt. (8 + 10 < 20). This
       will (hopefully) fix the "jump too large" which appeared
       when I added the extra return-point. SPF 3/8/95 *) 
    val size : int = if mustReset then 23 else 20;
    val () = checkBranchList (cvec, false, size);
    val () = resetSp cvec;
  in
    while (getAddr (! (ic cvec)) + length) mod 4 <> (* 0 *) 2 do
      genByte (opcode_down opcode_pad, cvec)
  end;

  fun genCallClosure (cvec: code) : unit =
  let
    val () = alignOffWord(cvec, 1);
  in
    genOpc (opcode_callClosure, 1, cvec)
  end;

  fun genTailCall (toslide : int, slideby: int, cvec: code) : unit =
    if toslide < 256 andalso slideby < 256
    then 
      case (toslide, slideby) of
        (3, 2) => 
           let
             val () = alignOffWord (cvec, 1);
           in
             genOpc (opcode_tail3_2, 1, cvec)
           end
           
      | (3, 3) => 
           let
             val () = alignOffWord (cvec, 1);
           in
             genOpc (opcode_tail3_3, 1, cvec)
           end
           
      | (3, _) => 
           let
             val () = alignOffWord (cvec, 2);
             val () = genOpc (opcode_tail3b, 2, cvec);
           in
             genByte (slideby, cvec)
           end
           
      | (4, _) => 
           let
             val () = alignOffWord (cvec, 2);
             val () = genOpc (opcode_tail4b, 2, cvec);
           in
             genByte (slideby, cvec)
           end
           

      | (_, _) => 
           let (* General byte case *)
             val () = alignOffWord (cvec, 3);
             val () = genOpc (opcode_tailbb, 3, cvec);
             val () = genByte (toslide, cvec);
           in
             genByte (slideby, cvec)
           end
           
     else let (* General case. *)
       val () = alignOffWord (cvec, 5);
       val () = genOpc (opcode_tail, 5, cvec);
       val () = genWord (toslide, cvec);
     in
       genWord(slideby, cvec)
     end; (* genTailCall *)

  fun genContainer (size : int, cvec: code) : unit =
    (genOpc(opcode_containerW, 3, cvec); genWord(size, cvec));

  fun genTupleFromContainer (size : int, cvec: code) : unit =
    (genOpc(opcode_tuple_containerW, 3, cvec); genWord(size, cvec));


  (* Adds in the reset. *)
  fun resetStack (offset : int, carryValue : bool, cvec : code) : unit =
  let
    val () =
      if 0 < offset then ()
      else raise InternalError ("resetStack: bad offset " ^ Int.toString offset);
  
    val () = stackReset cvec := !(stackReset cvec) + offset;
  in
     carry cvec := carryValue
  end;

  fun printCode (seg: cseg, procName: string, endcode : int, printStream) : unit =
  let
    val () = printStream "\n";
    val () =
     if procName = "" (* No name *) then printStream "?" else printStream procName;
    val () = printStream ":\n";

    (* prints a string representation of a number *)
    fun printHex (v : int) : unit = printStream(Int.fmt StringCvt.HEX v);
 
    val ptr = ref 0;
 
    (* To make sure we do not print branch extensions as though they
       were instructions we keep a list of all indirect forward references
       and print values at those addresses as addresses.
       This list is sorted with the lowest address first. *)
 
    val indirections : int list ref = ref [];
 
    local
      fun addL (n, [] : int list) : int list = [n]
        | addL (n, l as (x :: xs)) =
          if n < x then n :: l else
          if n = x then l else
             x :: addL (n, xs)
    in
      fun addInd (ind : int) : unit =
        indirections := addL (ind, !indirections)
    end;
 
    (* Prints a relative address. *)
    fun printDisp (len: int, spacer: string, addToList: bool) : unit =
    let
      val ad : int = getB(len, !ptr, seg) + !ptr + len;
      val () = if addToList then addInd ad else ();
      val () = printStream spacer;
      val () = printHex ad;
    in
      ptr := !ptr + len
    end;

    (* Prints an operand of an instruction *)
    fun printOp (len: int, spacer : string) : unit =
    let
      val () = printStream spacer;
      val () = printHex (getB (len, !ptr, seg));
    in
      ptr := !ptr + len
    end;

    val () =     
      while !ptr < endcode
      do let
        val addr : int = !ptr;
        val () = printHex addr; (* The address. *)
  
        val () = 
          if (case !indirections of v :: _ => v = addr | [] => false)
          then let (* It's an address. *)
            val () = printDisp (2, "\t", false);
          in
            case !indirections of
              _ :: vs => indirections := vs
            | _       => raise InternalError "printCode: indirection list confused"
          end
              
          else let (* It's an instruction. *)
            val ()  = printStream "\t";
            val opc : opcode = opcode_up (Word8.toInt (csegGet (seg, Word.fromInt (!ptr)))); (* opcode *)
            val ()  = ptr := !ptr + 1;
            val ()  = printStream (repr opc);
    
            val sz : int = size opc;
          in
            if sz = 1 then ()
            
             else if opc = opcode_jump orelse
                     opc = opcode_jumpFalse orelse
                     opc = opcode_setHandler orelse
                     opc = opcode_delHandler orelse
                     opc = opcode_constAddr
                then printDisp (sz - 1, "\t", false)
            
            else if opc = opcode_jumpI orelse
                    opc = opcode_jumpIFalse orelse
                    opc = opcode_setHandlerI orelse
                    opc = opcode_delHandlerI
              then printDisp (1, "\t", true)
              
            else if opc = opcode_jumpBack8 (* Should be negative *)
              then let
                val () = printStream "\t";
                val () = printHex((!ptr - 1) - getB(1,!ptr,seg));
              in
                ptr := !ptr + 1
              end

             else if opc = opcode_jumpBack16 (* Should be negative *)
              then let
                val () = printStream "\t";
                val () = printHex((!ptr - 1) - getB(2,!ptr,seg));
              in
                ptr := !ptr + 2
              end
             
            else if opc = opcode_nonLocal
              then let
                val () = printOp (2, "\t");
                val () = printOp (2, ",");
              in          
                printOp(2, ",")
              end
              
            else if opc = opcode_callSl
              then let
                val () = printDisp (2, "\t", false);
                val () = printOp (2, ",");
              in          
                printOp (2, ",")
              end
    
            else if opc = opcode_callSlX
              then
                (
                printOp (2, "\t");
                printDisp (2, ",", false);
                printOp (2, ",");
                printOp (2, ",")
                )

             else if opc = opcode_callSlC
              then
              (
                printDisp (2, "\t", false);
                printOp (1, ",")
              )
    
             else if opc = opcode_callSlCX
              then
              (
                printOp (1, "\t");
                printDisp (2, ",", false);
                printOp (1, ",")
              )

             else if opc = opcode_caseSwitch
              then let
                (* Have to find out how many items there are. *)
                val limit : int = getB (2, !ptr, seg);
                val () = printOp (2, "\t");
                val base : int = !ptr;
                
                fun printEntry (_ : int) =
                let
                  val () = printStream "\n\t";
                  val () = printHex(base + getB(2, !ptr, seg));
                in
                  ptr := !ptr + 2
                end;
              in
                forLoop printEntry 0 limit
              end
                 
            else if opc = opcode_tail
              then let
                val () = printOp (2, "\t");
              in
                printOp (2, ",")
              end
                 
            else if opc = opcode_tailbb
              then let
                val () = printOp (1, "\t");
              in
                printOp (1, ",")
              end
                 
             else if opc = opcode_constAddrX_b
                then ( printOp (1, "\t"); printDisp (sz - 1, ",", false) )

             else if opc = opcode_constAddrX_w
                then ( printOp (2, "\t"); printDisp (sz - 1, ",", false) )

             else printOp (sz - 1, "\t")
          end; (* an instruction. *)
      in
        printStream "\n"
      end (* main loop *)  
  in (* body of printCode *)
    ()
  end; (* printCode *)

  (* The count of the number of constants is an untagged value so we
     can't use loadWord. *)
  fun loadConstCount (a : address, offset : int) : int =
  let
    val byteOffset : int = wordLength() * offset;
    fun loadBytes (i: int) (acc: int) : int =
        if i = wordLength() then acc
        else
        let
            val addr: int =
                if littleEndian() then byteOffset + wordLength() - i - 1
                else byteOffset + i;
            val b = loadByte (a, Word.fromInt addr);
            val acc' = acc*256 + Word8.toInt b
        in
            loadBytes (i+1) acc'
        end
  in
    loadBytes 0 0
   end;
  
  (* Bootstrapping problems currently prevent us from using Address.nameOfCode *)
  fun nameOfCode (a : address) =
    let
      val objLength  : int  = Word.toInt (ADDRESS.length a);
      val lastWord   : int  = objLength - 1;
      val constCount : int  = loadConstCount (a, lastWord);
      val codeName   : machineWord = loadWord (a, Word.fromInt (lastWord - constCount));
    in
      RunCall.unsafeCast codeName
    end;

  (* prints a string representation of a number *)
  fun printHex (v : int, printStream) : unit = printStream(Int.fmt StringCvt.HEX v);

  fun printConstCode (a : address, printStream) : unit =
    printStream ("code:\t" ^ nameOfCode a);
  
  fun printConstClosure (a : address, printStream) : unit =
    printStream ("clos:\t" ^ nameOfCode a);
  
  fun printWords (a : address, printStream) : unit =
    let
      val objLength : int = Word.toInt (ADDRESS.length a)
    in
      if objLength = 1
      then printStream ("long:\t1 word")
      else printStream ("long:\t" ^ Int.toString objLength ^ " words")
    end;
  
  fun printBytes (a : address, printStream) : unit =
    let
      val objLength  : int = Word.toInt (ADDRESS.length a)
    in
      if objLength = 1
      then printStream ("bytes:\t1 word")
      else printStream ("bytes:\t" ^ Int.toString objLength ^ " words")
    end;

  fun printConst (WVal w : const, printStream) : unit =
    if isShort w
    then let
      val value : int = Word.toInt (toShort w);
      val () = printStream "short:\t";
      val () = printHex(value, printStream);
      val () = printStream " (";
      val () = printStream (Int.toString value);
    in
      printStream ")"
    end
    else let
      val a : address = toAddress w;
    in
      if isIoAddress a
        then printStream "RTS entry"
      else if isCode a
        then printConstCode(a, printStream)
      else if isBytes a
        then printBytes(a, printStream)
      else if isWords a andalso 0w1 <= ADDRESS.length a
        then let
          val w' : machineWord = loadWord (a, 0w0)
        in
          if not (isShort w')
          then let
            val a' : address = toAddress w';
          in
            if not (isIoAddress a') andalso isCode a'
            then printConstClosure(a', printStream)
            else printWords(a, printStream) (* First element of tuple is not a code segment *) 
          end
          else printWords(a, printStream) (* First element of tuple is a short *)
        end
        else printWords(a, printStream) (* Not a proper tuple (shouldn't occur) *)
    end;
           
  fun printConstants (_    : int, [] : const list, _) : unit = ()
    | printConstants (addr : int, h :: t, printStream) : unit =
  let
    val () = printHex(addr, printStream);
    val () = printStream "\t";
    val () = printConst(h, printStream);
    val () = printStream "\n";
  in
    printConstants (addr + wordLength(), t, printStream)
  end;

  (* set the num'th constant in cvec to be value *)
  fun constLabels (cvec : code, num : int, value : machineWord) : unit =
  let
    val seg       = scSet (!(resultSeg cvec));
    (* The +2 in the next instruction is because ic is always the byte count of
       the word after the marker word.  We need to skip over the function name
       and the profile count. *)
    val constAddr = (getAddr (!(ic cvec))) div wordLength() + num + 2;
  in
    csegPutWord (seg, Word.fromInt constAddr, value)
  end;

   (* Adds the constants onto the code, and copies the code into a new segment *)
  fun copyCode (cvec: code as Code{ printAssemblyCode, printStream, ...}) : address =
  let
    (* Pad out to long word boundary. Don't just leave as zero because, if
       the last instruction (return) had a zero argument, this could give
       a whole word of zero, which would mess up the garbage-collector. 
    *)
    (* Now round up to 8 byte boundary.  This makes porting to a 64 bit
       machine much simpler. DCJM 22/9/00. *)
    val alignTo = if wordLength() < 8 then 8 else wordLength();
    val () = 
       while (getAddr (! (ic cvec)) mod alignTo) <> 0 do
          genByte (opcode_down opcode_pad, cvec);

    (* This also aligns ic onto a fullword boundary. *)
    val endIC    = !(ic cvec); (* Remember end *)
    val () = genBytes (0, wordLength(), cvec); (* Marker *)

    (* +4 for code size, profile count, function name and constants count *)
    val numOfConst = !(numOfConsts cvec);
    val endOfCode : int = getAddr (! (ic cvec)) div wordLength();
    val segSize   : int = endOfCode + numOfConst + 4;

    (* fix-up all the constant loads (or indirections) *)
    val () = fixupConstantLoads (cvec, endIC, !(constLoads cvec));

    (* Now make the byte segment that we'll turn into the code segment *)
    val seg : cseg = csegMake(Word.fromInt segSize)
    val ()   = resultSeg cvec := Set seg;
    
    (* Copy the code into the new segment. *)
    val () = csegCopySeg (codeVec cvec, seg, Word.fromInt(getAddr (!(ic cvec))), 0w0);

    (* Byte offset of start of code. *)
    local
      val byteEndOfCode = endOfCode * wordLength();
      val addr = mkAddr byteEndOfCode;
    in
      val () = setLong (byteEndOfCode, addr, seg); 
    end;
    
    (* Put in the number of constants. This must go in before
       we actually put in any constants. *)
    local
      val addr = mkAddr ((segSize - 1) * wordLength());
    in
      val () = setLong (numOfConst + 1, addr, seg) 
    end;
    
    (* Next the profile count. *)
    local
      val addr = mkAddr ((endOfCode + 1) * wordLength());
    in
      val () = setLong (0, addr, seg) 
    end;

    (* Now we've filled in all the C integers; now we need to convert the segment
      into a proper code segment before it's safe to put in any ML values.
      SPF 13/2/97
    *)
    val () = csegConvertToCode seg;

    local
      (* why do we treat the empty string as a special case? SPF 15/7/94 *)
      (* This is so that profiling can print "<anon>". Note that a
         tagged zero *is* a legal string (it's "\000"). SPF 14/10/94 *)
      val name     : string = procName cvec;
      val nameWord : machineWord = if name = "" then toMachineWord 0 else toMachineWord name;
    in
      val () = csegPutWord (seg, Word.fromInt endOfCode + 0w2, nameWord)
    end;


    (* and then copy the objects from the constant list. *)
    fun putLocalConsts []      _ = ()
      | putLocalConsts (WVal w::cs) num =
        (constLabels (cvec, num, w); putLocalConsts cs (num + 1))
    
    val () = putLocalConsts (! (constVec cvec)) 1;
<<<<<<< HEAD
  
    (* Switch off "mutable" bit now  *)
    val () =  csegLock seg
=======
>>>>>>> f0b2353c

    val () = 
      if printAssemblyCode
      then let (* print out the code *)
    val () = printCode (seg, procName cvec, getAddr endIC, printStream);
    (* Skip: byte offset of start of code segment, 
         number of constants,
         profiling word,
         name of code segment
    *)
    val constants : const list = ! (constVec cvec);
    val () = printConstants (getAddr endIC + 4*wordLength(), constants, printStream);
      in
         printStream"\n"
      end
      else ();
  in
<<<<<<< HEAD
    csegAddr seg
=======
    csegLockAndGetExecutable seg
>>>>>>> f0b2353c
  end (* copyCode *)

  (* ic function exported to GCODE *)
  val ic : code -> addrs = 
    fn (cvec : code) =>
    let
      (* Make sure any pending stack resets are done. *)
      val () = resetSp cvec
    in
      ! (ic cvec)
    end;

  (* For export from the functor *)
  val jump       : opcode = opcode_jump;
  val jumpFalse  : opcode = opcode_jumpFalse;
  val setHandler : opcode = opcode_setHandler;
  val delHandler : opcode = opcode_delHandler;
end (* CODECONS functor body *)

end; (* structure-level let *)

<|MERGE_RESOLUTION|>--- conflicted
+++ resolved
@@ -1901,12 +1901,6 @@
         (constLabels (cvec, num, w); putLocalConsts cs (num + 1))
     
     val () = putLocalConsts (! (constVec cvec)) 1;
-<<<<<<< HEAD
-  
-    (* Switch off "mutable" bit now  *)
-    val () =  csegLock seg
-=======
->>>>>>> f0b2353c
 
     val () = 
       if printAssemblyCode
@@ -1924,11 +1918,7 @@
       end
       else ();
   in
-<<<<<<< HEAD
-    csegAddr seg
-=======
     csegLockAndGetExecutable seg
->>>>>>> f0b2353c
   end (* copyCode *)
 
   (* ic function exported to GCODE *)
