(*
    Title:      Nearly final version of the PolyML structure
    Author:     David Matthews
    Copyright   David Matthews 2008-9, 2014, 2015

    This library is free software; you can redistribute it and/or
    modify it under the terms of the GNU Lesser General Public
    License version 2.1 as published by the Free Software Foundation.
    
    This library is distributed in the hope that it will be useful,
    but WITHOUT ANY WARRANTY; without even the implied warranty of
    MERCHANTABILITY or FITNESS FOR A PARTICULAR PURPOSE.  See the GNU
    Lesser General Public License for more details.
    
    You should have received a copy of the GNU Lesser General Public
    License along with this library; if not, write to the Free Software
    Foundation, Inc., 51 Franklin St, Fifth Floor, Boston, MA  02110-1301  USA
*)

(*
Based on:

    Title:      Poly Make Program.
    Author:     Dave Matthews, Cambridge University Computer Laboratory
    Copyright   Cambridge University 1985
*)


(*
This is the version of the PolyML structure that can be compiled after we
have the rest of the basis library.  In particular it binds in TextIO.stdIn
and TextIO.stdOut.

This contains the top-level read-eval-print loop as well as "use" and
Poly/ML's "make".

The rootFunction has now been pulled out into a separate file and is added on
after this. 
*)
local
    (* A hash table with a mutex that protects against multiple threads
       rehashing the table by entering values at the same time. *)
    structure ProtectedTable :>
    sig
        type 'a ptable
        val create: unit -> 'a ptable
        val lookup: 'a ptable -> string -> 'a option
        val enter: 'a ptable -> string * 'a -> unit
        val all: 'a ptable -> unit -> (string * 'a) list
        val delete: 'a ptable -> string -> unit
    end
    =
    struct
        open HashArray Thread.Mutex LibraryIOSupport
        type 'a ptable = 'a hash * mutex

        fun create () = (hash 10, mutex())
        and lookup(tab, mutx) = protect mutx (fn s => sub(tab, s))
        and enter(tab, mutx) = protect mutx (fn (s, v) => update(tab, s, v))
        and all(tab, mutx) = protect mutx (fn () => fold (fn (s, v, l) => ((s, v) :: l)) [] tab)
        and delete(tab, mutx) = protect mutx (fn s => HashArray.delete (tab, s))
    end

    open PolyML.NameSpace
 
    local
        open ProtectedTable
        val fixTable = create() and sigTable = create() and valTable = create()
        and typTable = create() and fncTable = create() and strTable = create()
    in
        val globalNameSpace: PolyML.NameSpace.nameSpace =
        {
            lookupFix    = lookup fixTable,
            lookupSig    = lookup sigTable,
            lookupVal    = lookup valTable,
            lookupType   = lookup typTable,
            lookupFunct  = lookup fncTable,
            lookupStruct = lookup strTable,
            enterFix     = enter fixTable,
            enterSig     = enter sigTable,
            enterVal     = enter valTable,
            enterType    = enter typTable,
            enterFunct   = enter fncTable,
            enterStruct  = enter strTable,
            allFix       = all fixTable,
            allSig       = all sigTable,
            allVal       = all valTable,
            allType      = all typTable,
            allFunct     = all fncTable,
            allStruct    = all strTable
        }

        val forgetFix    = delete fixTable
        and forgetSig    = delete sigTable
        and forgetVal    = delete valTable
        and forgetType   = delete typTable
        and forgetFunct  = delete fncTable
        and forgetStruct = delete strTable
    end

    (* PolyML.compiler takes a list of these parameter values.  They all
       default so it's possible to pass only those that are actually
       needed. *)
    datatype compilerParameters =
        CPOutStream of string->unit
        (* Output stream for debugging and other output from the compiler.
           Provides a default stream for other output.  Default: TextIO.print *)
    |   CPNameSpace of PolyML.NameSpace.nameSpace
        (* Name space to look up and enter results.  Default: globalNameSpace *)
    |   CPErrorMessageProc of
            { message: PolyML.pretty, hard: bool, location: PolyML.location, context: PolyML.pretty option } -> unit
        (* Called by the compiler to generate error messages.
           Arguments (message, isHard, lineNo, context).  message is the message.
           isHard is true if this is an error, false if a warning. 
           location is the file-name, line number and position.  context is an
           optional extra piece of information showing the part of the parse tree
           where the error was detected.
           Default: print this to CPOutStream value using CPLineNo and CPFileName. *)
    |   CPLineNo of unit -> int
        (* Called by the compiler to get the current "line number".  This is passed
           to CPErrorMessageProc and the debugger.  It may actually be a more general
           location than a source line.  Default: fn () => 0 i.e. no line numbering. *)
    |   CPLineOffset of unit -> int
        (* Called by the compiler to get the current "offset".  This is passed
           to CPErrorMessageProc and the debugger.  This may either be an offset on
           the current file, a byte offset or simply zero.
           Default: fn () => 0 i.e. no line offset. *)
    |   CPFileName of string
        (* The current file being compiled.  This is used by the default CPErrorMessageProc
           and the debugger.  Default: "" i.e. interactive stream. *)
    |   CPPrintInAlphabeticalOrder of bool
        (* Whether to sort the results by alphabetical order before printing them.  Applies
           only to the default CPResultFun.  Default value of printInAlphabeticalOrder. *)
    |   CPResultFun of {
            fixes: (string * fixityVal) list, values: (string * valueVal) list,
            structures: (string * structureVal) list, signatures: (string * signatureVal) list,
            functors: (string * functorVal) list, types: (string * typeVal) list} -> unit
        (* Function to apply to the result of compiling and running the code.
           Default: print and enter the values into CPNameSpace. *)
    |   CPCompilerResultFun of
            PolyML.parseTree option *
            ( unit -> {
                fixes: (string * fixityVal) list, values: (string * valueVal) list,
                structures: (string * structureVal) list, signatures: (string * signatureVal) list,
                functors: (string * functorVal) list, types: (string * typeVal) list}) option -> unit -> unit
        (* Function to process the result of compilation.  This can be used to capture the
           parse tree even if type-checking fails.
           Default: Execute the code and call the result function if the compilation
           succeeds.  Raise an exception if the compilation failed. *)
    |   CPProfiling of int
        (* Deprecated: No longer used. *)
    |   CPTiming of bool
        (* Deprecated: No longer used.  *)
    |   CPDebug of bool
        (* Control whether calls to the debugger should be inserted into the compiled
           code.  This allows breakpoints to be set, values to be examined and printed
           and functions to be traced at the cost of a very large run-time overhead.
           Default: value of PolyML.Compiler.debug *)
    |   CPPrintDepth of unit->int
        (* This controls the depth of printing if the default CPResultFun is used.  It
           is also bound into any use of PolyML.print in the compiled code and will
           be called to get the print depth whenever that code is executed.
           Default: Get the current value of PolyML.print_depth. *)
    |   CPPrintStream of string->unit
        (* This is bound into any occurrence of PolyML.print and is used to produce
           the outut.  Default: CPOutStream. *)
    |   CPErrorDepth of int
        (* Controls the depth of context to produce in error messages.
           Default : value of PolyML.error_depth. *)
    |   CPLineLength of int
        (* Bound into any occurrences of PolyML.print.  This is the length of a line
           used in the pretty printer.  Default: value of PolyML.line_length. *)
    |   CPRootTree of
        {
            parent: (unit -> PolyML.parseTree) option,
            next: (unit -> PolyML.parseTree) option,
            previous: (unit -> PolyML.parseTree) option
        }
        (* This can be used to provide a parent for parse trees created by the
           compiler.  This appears as a PTparent property in the tree.
           The default is NONE which does not to provide a parent.  *)
    |   CPAllocationProfiling of int
        (* Controls whether to add profiling information to each allocation.  Currently
           zero means no profiling and one means add the allocating function. *)

    |   CPDebuggerFunction of int * valueVal * int * string * string * nameSpace -> unit
        (* Deprecated: No longer used. *)

    (* References for control and debugging. *)
    val profiling = ref 0
    and timing = ref false
    and printDepth = ref 0
    and errorDepth = ref 6
    and lineLength = ref 77
    and allocationProfiling = ref 0
    
    val assemblyCode = ref false
    and codetree = ref false
    and codetreeAfterOpt = ref false
    and pstackTrace = ref false
    and parsetree = ref false
    and reportUnreferencedIds = ref false
    and reportExhaustiveHandlers = ref false
    and narrowOverloadFlexRecord = ref false
    and createPrintFunctions = ref true
    val lowlevelOptimise = ref true
    
    val debug = ref false
    val inlineFunctors = ref true
    val maxInlineSize = ref 80
    val printInAlphabeticalOrder = ref true
    val traceCompiler = ref false
    
    fun prettyPrintWithIDEMarkup(stream : string -> unit, lineWidth : int): PolyML.pretty -> unit =
    let
        open PolyML
        val openDeclaration = "\u001bD"
        val closeDeclaration = "\u001bd"
        val separator = "\u001b,"
        val finalSeparator = "\u001b;"
        
        fun beginMarkup context =
            case List.find (fn ContextLocation _ => true | _ => false) context of
                SOME (ContextLocation{file,startLine,startPosition,endPosition, ...}) =>
                let
                    (* In the unlikely event there's an escape character in the
                       file name convert it to ESC-ESC. *)
                    fun escapeEscapes #"\u001b" = "\u001b\u001b"
                    |   escapeEscapes c = str c
                in
                    stream openDeclaration;
                    stream(String.translate escapeEscapes file);
                    stream separator;
                    stream(Int.toString startLine);
                    stream separator;
                    stream(Int.toString startPosition);
                    stream separator;
                    stream(Int.toString endPosition);
                    stream finalSeparator
                end
            |   _ => ()
            
        fun endMarkup context =
            List.app (fn ContextLocation _ => stream closeDeclaration | _ => ()) context
    in
        prettyMarkup (beginMarkup, endMarkup) (stream, lineWidth)
    end;

    (* useMarkupInOutput is set according to the setting of *)
    val useMarkupInOutput = ref false
    fun prettyPrintWithOptionalMarkup(stream, lineWidth) =
        if ! useMarkupInOutput then prettyPrintWithIDEMarkup(stream, lineWidth)
        else PolyML.prettyPrint(stream, lineWidth)

    (* Top-level prompts. *)
    val prompt1 = ref "> " and prompt2 = ref "# ";

    fun printOut s =
        TextIO.print s
        (* If we get an exception while writing to stdOut we've got
           a big problem and can't continue.  It could happen if
           we have closed stdOut.  Try reporting the error through
           stdErr and exit. *)
        handle Thread.Thread.Interrupt => raise Thread.Thread.Interrupt
        |     exn =>
            (
                (
                    TextIO.output(TextIO.stdErr,
                        concat["Exception ", exnName exn,
                               " raised while writing to stdOut.\n"]);
                    TextIO.flushOut TextIO.stdErr (* probably unnecessary. *)
                ) handle _ => ();
                (* Get out without trying to do anything else. *)
                OS.Process.terminate OS.Process.failure
            )

    local
        open Bootstrap Bootstrap.Universal
        (* To allow for the possibility of changing the representation we don't make Universal
           be the same as Bootstrap.Universal. *)

        (* Default error message function. *)
        fun defaultErrorProc printString
            {message: PolyML.pretty, hard: bool,
             location={startLine, startPosition, endPosition, file, ...}: PolyML.location,
             context: PolyML.pretty option} =
        let
            open PolyML
            val fullMessage =
                case context of
                    NONE => message
                |   SOME ctxt =>
                        PrettyBlock(0, true, [],
                            [ message, PrettyBreak(1, 0),
                                PrettyBlock(2, false, [], [PrettyString "Found near", PrettyBreak(1, 0), ctxt])
                            ])
        in
            if ! useMarkupInOutput
            then (* IDE mark-up of error messages.  This is actually the same as within the IDE. *)
            let
                val openError = "\u001bE"
                val closeError = "\u001be"
                val separator = "\u001b,"
                val finalSeparator = "\u001b;"
            in
                printString(
                    concat
                        [
                            openError,
                            if hard then "E" else "W", separator,
                            file, (* TODO double any escapes. *) separator,
                            Int.toString startLine, separator,
                            Int.toString startPosition, separator,
                            Int.toString endPosition, finalSeparator
                         ]
                    );
                prettyPrintWithIDEMarkup(printString, !lineLength) fullMessage;
                printString closeError
            end
            else (* Plain text form. *)
            (
                printString(concat
                   ( (if file = "" then ["poly: "] else [file, ":"]) @
                     (if startLine = 0 then [] else [Int.toString startLine]) @
                     (if startPosition = 0 then [": "] else [".", Int.toString startPosition, "-", Int.toString endPosition, ": "]) @
                     (if hard then ["error: "] else ["warning: "]) ));
(*                   ( (if hard then ["Error-"] else ["Warning-"]) @
                     (if file = "" then [] else [" in '", file, "',"]) @
                     (if startLine = 0 then [] else [" line ", Int.toString startLine]) @
                     (if startLine = 0 andalso file = "" then [] else [".\n"]))); *)
                PolyML.prettyPrint(printString, !lineLength) fullMessage
            )
        end

        fun quickSort _                      ([]:'a list)      = []
        |   quickSort _                      ([h]:'a list)     = [h]
        |   quickSort (leq:'a -> 'a -> bool) ((h::t) :'a list) =
        let
            val (after, befor) = List.partition (leq h) t
        in
            quickSort leq befor @ (h :: quickSort leq after)
        end

        (* Default function to print and enter a value. *)
        fun printAndEnter (inOrder: bool, space: PolyML.NameSpace.nameSpace,
                           stream: string->unit, depth: int)
            { fixes: (string * fixityVal) list, values: (string * valueVal) list,
              structures: (string * structureVal) list, signatures: (string * signatureVal) list,
              functors: (string * functorVal) list, types: (string * typeVal) list}: unit =
        let
            (* We need to merge the lists to sort them alphabetically. *)
            datatype decKind =
                FixStatusKind of fixityVal
            |   TypeConstrKind of typeVal
            |   SignatureKind of signatureVal
            |   StructureKind of structureVal
            |   FunctorKind of functorVal
            |   ValueKind of valueVal

            val decList =
                map (fn (s, f) => (s, FixStatusKind f)) fixes @
                map (fn (s, f) => (s, TypeConstrKind f)) types @
                map (fn (s, f) => (s, SignatureKind f)) signatures @
                map (fn (s, f) => (s, StructureKind f)) structures @
                map (fn (s, f) => (s, FunctorKind f)) functors @
                map (fn (s, f) => (s, ValueKind f)) values

            fun kindToInt(FixStatusKind _) = 0
            |   kindToInt(TypeConstrKind _) = 1
            |   kindToInt(SignatureKind _) = 2
            |   kindToInt(StructureKind _) = 3
            |   kindToInt(FunctorKind _) = 4
            |   kindToInt(ValueKind _) = 5

            fun order (s1: string, k1) (s2, k2) =
                    if s1 = s2 then kindToInt k1 <= kindToInt k2
                    else s1 <= s2

            (* Don't sort the declarations if we want them in declaration order. *)
            val sortedDecs =
                if inOrder then quickSort order decList else decList

            fun enterDec(n, FixStatusKind f) = #enterFix space (n,f)
            |   enterDec(n, TypeConstrKind t) = #enterType space (n,t)
            |   enterDec(n, SignatureKind s) = #enterSig space (n,s)
            |   enterDec(n, StructureKind s) = #enterStruct space (n,s)
            |   enterDec(n, FunctorKind f) = #enterFunct space (n,f)
            |   enterDec(n, ValueKind v) = #enterVal space (n,v)

            fun printDec(n, FixStatusKind f) =
                    prettyPrintWithOptionalMarkup (stream, !lineLength) (displayFix(n,f))

            |   printDec(_, TypeConstrKind t) =
                    prettyPrintWithOptionalMarkup (stream, !lineLength) (displayType(t, depth, space))

            |   printDec(_, SignatureKind s) =
                    prettyPrintWithOptionalMarkup (stream, !lineLength) (displaySig(s, depth, space))

            |   printDec(_, StructureKind s) =
                    prettyPrintWithOptionalMarkup (stream, !lineLength) (displayStruct(s, depth, space))

            |   printDec(_, FunctorKind f) =
                    prettyPrintWithOptionalMarkup (stream, !lineLength) (displayFunct(f, depth, space))

            |   printDec(_, ValueKind v) =
                    prettyPrintWithOptionalMarkup (stream, !lineLength) (displayVal(v, depth, space))

        in
            (* First add the declarations to the name space and then print them.  Doing it this way
               improves the printing of types since these require look-ups in the name space.  For
               instance the constructors of a datatype from an opened structure should not include
               the structure name but that will only work once the datatype itself is in the global
               name-space. *)
            List.app enterDec sortedDecs;
            if depth > 0 then List.app printDec sortedDecs else ()
        end
    in
        (* This function ends up as PolyML.compiler.  *)
        fun polyCompiler (getChar: unit->char option, parameters: compilerParameters list) =
        let
            (* Find the first item that matches or return the default. *)
            fun find _ def [] = def
              | find f def (hd::tl) =
                  case f hd of
                      SOME s => s
                  |   NONE => find f def tl
        
            val outstream = find (fn CPOutStream s => SOME s | _ => NONE) TextIO.print parameters
            val nameSpace = find (fn CPNameSpace n => SOME n | _ => NONE) globalNameSpace parameters
            val lineNo = find (fn CPLineNo l => SOME l | _ => NONE) (fn () => 0) parameters
            val lineOffset = find (fn CPLineOffset l => SOME l | _ => NONE) (fn () => 0) parameters
            val fileName = find (fn CPFileName s => SOME s | _ => NONE) "" parameters
            val printInOrder = find (fn CPPrintInAlphabeticalOrder t => SOME t | _ => NONE)
                                (! printInAlphabeticalOrder) parameters
            val printDepth = find (fn CPPrintDepth f => SOME f | _ => NONE) (fn () => !printDepth) parameters
            val resultFun = find (fn CPResultFun f => SOME f | _ => NONE)
               (printAndEnter(printInOrder, nameSpace, outstream, printDepth())) parameters
            val printString = find (fn CPPrintStream s => SOME s | _ => NONE) outstream parameters
            val errorProc =  find (fn CPErrorMessageProc f => SOME f | _ => NONE) (defaultErrorProc printString) parameters
            val debugging = find (fn CPDebug t => SOME t | _ => NONE) (! debug) parameters
            val allocProfiling = find(fn CPAllocationProfiling l  => SOME l | _ => NONE) (!allocationProfiling) parameters
            local
                (* Default is to filter the parse tree argument. *)
                fun defaultCompilerResultFun (_, NONE) = raise Fail "Static Errors"
                |   defaultCompilerResultFun (_, SOME code) = fn () => resultFun(code()) 
            in
                val compilerResultFun = find (fn CPCompilerResultFun f => SOME f | _ => NONE)
                    defaultCompilerResultFun parameters
            end

            (* TODO: Make this available as a parameter. *)
            val prettyOut = prettyPrintWithOptionalMarkup(printString, !lineLength)
            
            val compilerOut = prettyPrintWithOptionalMarkup(outstream, !lineLength)

            (* Parent tree defaults to empty. *)
            val parentTree =
                find (fn CPRootTree f => SOME f | _ => NONE)
                    { parent = NONE, next = NONE, previous = NONE } parameters

            (* Pass all the settings.  Some of these aren't included in the parameters datatype (yet?). *)
            val treeAndCode =
                PolyML.compiler(nameSpace, getChar,
                    [
                    tagInject errorMessageProcTag errorProc,
                    tagInject compilerOutputTag compilerOut,
                    tagInject lineNumberTag lineNo,
                    tagInject offsetTag lineOffset,
                    tagInject fileNameTag fileName,
                    tagInject inlineFunctorsTag (! inlineFunctors),
                    tagInject maxInlineSizeTag (! maxInlineSize),
                    tagInject parsetreeTag (! parsetree),
                    tagInject codetreeTag (! codetree),
                    tagInject pstackTraceTag (! pstackTrace),
                    tagInject lowlevelOptimiseTag (! lowlevelOptimise),
                    tagInject assemblyCodeTag (! assemblyCode),
                    tagInject codetreeAfterOptTag (! codetreeAfterOpt),
                    tagInject profileAllocationTag allocProfiling,
                    tagInject errorDepthTag (! errorDepth),
                    tagInject printDepthFunTag printDepth,
                    tagInject lineLengthTag (! lineLength),
                    tagInject traceCompilerTag (! traceCompiler),
                    tagInject debugTag debugging,
                    tagInject printOutputTag prettyOut,
                    tagInject rootTreeTag parentTree,
                    tagInject reportUnreferencedIdsTag (! reportUnreferencedIds),
                    tagInject reportExhaustiveHandlersTag (! reportExhaustiveHandlers),
                    tagInject narrowOverloadFlexRecordTag (! narrowOverloadFlexRecord),
                    tagInject createPrintFunctionsTag (! createPrintFunctions)
                    ])
        in
            compilerResultFun treeAndCode
        end

        (* Top-level read-eval-print loop.  This is the normal top-level loop and is
           also used for the debugger. *)
        fun topLevel {isDebug, nameSpace, exitLoop, exitOnError, isInteractive } =
        let
            (* This is used as the main read-eval-print loop.  It is also invoked
               by running code that has been compiled with the debug option on
               when it stops at a breakpoint.  In that case debugEnv contains an
               environment formed from the local variables.  This is placed in front
               of the normal top-level environment. *)
           
            (* Don't use the end_of_stream because it may have been set by typing
               EOT to the command we were running. *)
            val endOfFile    = ref false;
            val realDataRead = ref false;
            val lastWasEol   = ref true;
    
            (* Each character typed is fed into the compiler but leading
               blank lines result in the prompt remaining as firstPrompt until
               significant characters are typed. *)
            fun readin () : char option =
            let
                val () =
                    if isInteractive andalso !lastWasEol (* Start of line *)
                    then if !realDataRead
                    then printOut (if isDebug then "debug " ^ !prompt2 else !prompt2)
                    else printOut (if isDebug then "debug " ^ !prompt1 else !prompt1)
                    else ();
             in
                case TextIO.input1 TextIO.stdIn of
                    NONE => (endOfFile := true; NONE)
                |   SOME #"\n" => ( lastWasEol := true; SOME #"\n" )
                |   SOME ch =>
                       (
                           lastWasEol := false;
                           if ch <> #" "
                           then realDataRead := true
                           else ();
                           SOME ch
                       )
            end; (* readin *)
    
            (* Remove all buffered but unread input. *)
            fun flushInput () =
                case TextIO.canInput(TextIO.stdIn, 1) of
                    SOME 1 => (TextIO.inputN(TextIO.stdIn, 1); flushInput())
                |   _ => (* No input waiting or we're at EOF. *) ()
    
            fun readEvalPrint () : unit =
            let
                (* If we have executed a deeply recursive function the stack will have
                   extended to be very large.  It's better to reduce the stack if we
                   can.  This is RISKY.  Each function checks on entry that the stack has
                   sufficient space for everything it will allocate and assumes the stack
                   will not shrink.  It's unlikely that any of the functions here will
                   have asked for very much but as a precaution we allow for an extra 8k words. *)
                fun shrink_stack (newsize : int) : unit = 
                    RunCall.run_call1 RuntimeCalls.POLY_SYS_shrink_stack newsize
                val () = if isDebug then () else shrink_stack 8000;
            in
                realDataRead := false;
                (* Compile and then run the code. *)
                let
                    (* switch profiling on/off *)
                    val systemProfile : int -> (int * string) list = RunCall.run_call1 RuntimeCalls.POLY_SYS_profiler

                    val startCompile = Timer.startCPUTimer()

                    (* Compile a top-level declaration/expression. *)
                    val code =
                        polyCompiler (readin, [CPNameSpace nameSpace, CPOutStream printOut])
                            (* Don't print any times if this raises an exception. *)
                        handle exn as Fail s =>
                        (
                            printOut(s ^ "\n");
                            flushInput();
                            lastWasEol := true;
                            PolyML.Exception.reraise exn
                        )
                        
                    val endCompile = Timer.checkCPUTimer startCompile
            
                    val startRun = Timer.startCPUTimer()
                    val wasProfiling = ! profiling (* In case this is switched on in the command. *)
                    val () =
                        if wasProfiling = 0
                        then ()
                        else (systemProfile wasProfiling handle Fail _ => []; ())

                    (* Run the code and capture any exception (temporarily). *)
                    val finalResult = (code(); NONE) handle exn => SOME exn

                    (* Print profiling results if required. *)
                    val () =
                        if wasProfiling = 0
                        then ()
                        else
                        let
                            val profRes = systemProfile 0 handle Fail _ => []
                            (* Sort in ascending order. *)
                            val sorted = quickSort (fn (a, _) => fn (b, _) => a <= b) profRes
            
                            fun doPrint (count, name) =
                            let
                                val cPrint = Int.toString count
                                val prefix =
                                    CharVector.tabulate(Int.max(0, 10-size cPrint), fn _ => #" ")
                            in
                                printOut(concat[prefix, cPrint, " ", name, "\n"])
                            end
            
                            val total = List.foldl (fn ((c,_),s) => c+s) 0 profRes
                        in
                            List.app doPrint sorted;
                            if total = 0 then ()
                            else printOut(concat["Total ", Int.toString total, "\n"])
                        end

                    (* Print the times if required. *)
                    val endRun = Timer.checkCPUTimer startRun
                    val () =
                        if !timing
                        then printOut(
                                concat["Timing - compile: ", Time.fmt 1 (#usr endCompile + #sys endCompile),
                                       " run: ", Time.fmt 1 (#usr endRun + #sys endRun), "\n"])
                        else ()
                in
                    case finalResult of
                        NONE => () (* No exceptions raised. *)
                    |   SOME exn => (* Report exceptions in running code. *)
                        let
                            open PolyML PolyML.Exception
                            val exLoc =
                                case exceptionLocation exn of
                                    NONE => []
                                |   SOME loc => [ContextLocation loc]
                        in
                            prettyPrintWithOptionalMarkup(TextIO.print, ! lineLength)
                                (PrettyBlock(0, false, [],
                                    [
                                        PrettyBlock(0, false, exLoc, [PrettyString "Exception-"]),
                                        PrettyBreak(1, 3),
                                        prettyRepresentation(exn, ! printDepth),
                                        PrettyBreak(1, 3),
                                        PrettyString "raised"
                                    ]));
<<<<<<< HEAD
                            reraise exn
=======
                            PolyML.Exception.reraise exn
>>>>>>> 687b3270
                        end
                end
            end; (* readEvalPrint *)
            
            fun handledLoop () : unit =
            (
                (* Process a single top-level command. *)
                readEvalPrint() handle _ =>
                                      if exitOnError
                                      then OS.Process.exit OS.Process.failure
                                      else ();
                (* Exit if we've seen end-of-file or we're in the debugger
                   and we've run "continue". *)
                if !endOfFile orelse exitLoop() then ()
                else handledLoop ()
            )
        in
            handledLoop ()  
        end

        (* Normal, non-debugging top-level loop. *)
        fun shell () =
        let
            val argList = CommandLine.arguments()
            fun switchOption option = List.exists(fn s => s = option) argList
            (* Generate mark-up in IDE code when printing if the option has been given
               on the command line. *)
            val () = useMarkupInOutput := switchOption "--with-markup"
            val exitOnError = switchOption"--error-exit"
            val interactive =
                switchOption "-i" orelse
                let
                    open TextIO OS
                    open StreamIO TextPrimIO IO
                    val s = getInstream stdIn
                    val (r, v) = getReader s
                    val RD { ioDesc, ...} = r
                in
                    setInstream(stdIn, mkInstream(r,v));
                    case ioDesc of
                        SOME io => (kind io = Kind.tty handle SysErr _ => false)
                    |   _  => false
                end
        in
            topLevel
                { isDebug = false, nameSpace = globalNameSpace, exitLoop = fn _ => false,
                  isInteractive = interactive, exitOnError = exitOnError }
        end
    end

    val suffixes = ref ["", ".ML", ".sml"];


    (*****************************************************************************)
    (*                  "use": compile from a file.                              *)
    (*****************************************************************************)

    fun use (originalName: string): unit =
    let
        (* use "f" first tries to open "f" but if that fails it tries "f.ML", "f.sml" etc. *)
        (* We use the functional layer and a reference here rather than TextIO.input1 because
           that requires locking round every read to make it thread-safe.  We know there's
           only one thread accessing the stream so we don't need it here. *)
        fun trySuffixes [] =
            (* Not found - attempt to open the original and pass back the
               exception. *)
            (TextIO.getInstream(TextIO.openIn originalName), originalName)
         |  trySuffixes (s::l) =
            (TextIO.getInstream(TextIO.openIn (originalName ^ s)), originalName ^ s)
                handle IO.Io _ => trySuffixes l
        (* First in list is the name with no suffix. *)
        val (inStream, fileName) = trySuffixes("" :: ! suffixes)
        val stream = ref inStream

        val lineNo   = ref 1;
        fun getChar () : char option =
            case TextIO.StreamIO.input1 (! stream) of
                NONE => NONE
            |   SOME (eoln as #"\n", strm) =>
                (
                    lineNo := !lineNo + 1;
                    stream := strm;
                    SOME eoln
                )
            |   SOME(c, strm) => (stream := strm; SOME c)
    in
        while not (TextIO.StreamIO.endOfStream(!stream)) do
        let
            val code = polyCompiler(getChar, [CPFileName fileName, CPLineNo(fn () => !lineNo)])
                handle exn =>
                    ( TextIO.StreamIO.closeIn(!stream); PolyML.Exception.reraise exn )
        in
            code() handle exn =>
            (
                (* Report exceptions in running code. *)
                TextIO.print ("Exception- " ^ exnMessage exn ^ " raised\n");
                TextIO.StreamIO.closeIn (! stream);
                PolyML.Exception.reraise exn
            )
        end;
        (* Normal termination: close the stream. *)
        TextIO.StreamIO.closeIn (! stream)

    end (* use *)
 
    local
        open Time
    in
        fun maxTime (x : time, y : time): time = 
            if x < y then y else x
    end

    exception ObjNotFile;
    
    type 'a tag = 'a Universal.tag;
  
    fun splitFilename (name: string) : string * string =
    let
         val {dir, file } = OS.Path.splitDirFile name
    in
         (dir, file)
    end

    (* Make *)
    (* There are three possible states - The object may have been checked,
     it may be currently being compiled, or it may not have been
     processed yet. *)
    datatype compileState = NotProcessed | Searching | Checked;

    fun longName (directory, file) = OS.Path.joinDirFile{dir=directory, file = file}
    
    fun fileReadable (fileTuple as (directory, object)) =
        (* Use OS.FileSys.isDir just to test if the file/directory exists. *)
        if (OS.FileSys.isDir (longName fileTuple); false) handle OS.SysErr _ => true
        then false
        else
        let
            (* Check that the object is present in the directory with the name
             given and not a case-insensitive version of it.  This avoids
             problems with "make" attempting to recursively make Array etc
             because they contain signatures ARRAY. *)
            open OS.FileSys
            val d = openDir (if directory = "" then "." else directory)
            fun searchDir () =
              case readDir d of
                 NONE => false
              |  SOME f => f = object orelse searchDir ()
            val present = searchDir()
        in
            closeDir d;
            present
        end
    
    fun findFileTuple _                   [] = NONE
    |   findFileTuple (directory, object) (suffix :: suffixes) =
    let
        val fileName  = object ^ suffix
        val fileTuple = (directory, fileName)
    in
        if fileReadable fileTuple
        then SOME fileTuple
        else findFileTuple (directory, object) suffixes
    end;
    
    fun filePresent (directory : string, object : string) =
    let
        (* Construct suffixes with the architecture and version number in so
           we can compile architecture- and version-specific code. *)
        val archSuffix = "." ^ String.map Char.toLower (PolyML.architecture())
        val versionSuffix = "." ^ Int.toString Bootstrap.compilerVersionNumber
        val extraSuffixes = [archSuffix, versionSuffix, "" ]
        val addedSuffixes =
            List.foldr(fn (i, l) => (List.map (fn s => s ^ i) extraSuffixes) @ l) [] (!suffixes)
    in
        (* For each of the suffixes in the list try it. *)
        findFileTuple (directory, object) addedSuffixes
    end
    
    (* See if the corresponding file is there and if it is a directory. *)
    fun testForDirectory (name: string) : bool =
        OS.FileSys.isDir name handle OS.SysErr _ => false (* No such file. *)

    (* Time stamps. *)
    type timeStamp = Time.time;
    val firstTimeStamp : timeStamp = Time.zeroTime;
    (* Get the current time. *)
    val newTimeStamp : unit -> timeStamp = Time.now
    (* Get the date of a file. *)
    val fileTimeStamp : string -> timeStamp = OS.FileSys.modTime
    
    local
        open ProtectedTable
        (* Global tables to hold information about entities that have been made using "make". *)
        val timeStampTable: timeStamp ptable = create()
        and dependencyTable: string list ptable = create()
    in
        (* When was the entity last built?  Returns zeroTime if it hasn't. *)
        fun lastMade (objectName : string) : timeStamp =
            getOpt(lookup timeStampTable objectName, firstTimeStamp)

        (* Get the dependencies as an option type. *)
        val getMakeDependencies = lookup dependencyTable

        (* Set the time stamp and dependencies. *)
        fun updateMakeData(objectName, times, depends) =
        (
            enter timeStampTable (objectName, times);
            enter dependencyTable (objectName, depends)
        )
    end

    (* Main make function *)
    fun make (targetName: string) : unit =
    let
        (* This serves two purposes. It provides a list of objects which have been
           re-made to prevent them being made more than once, and it also prevents
           circular dependencies from causing infinite loops (e.g. let x = f(x)) *)
            local
                open HashArray;
                val htab : compileState hash = hash 10;
            in
                fun lookupStatus (name: string) : compileState =
                    getOpt(sub (htab, name), NotProcessed);
                  
                fun setStatus (name: string, cs: compileState) : unit =
                    update (htab, name, cs)
            end;

        (* Remove leading directory names to get the name of the object itself.
           e.g. "../compiler/parsetree/gencode" yields simply "gencode". *)
        val (dirName,objectName) = splitFilename targetName;
 
        (* Looks to see if the file is in the current directory. If it is and
           the file is newer than the corresponding object then it must be
           remade. If it is a directory then we attempt to remake the
           directory by compiling the "bind" file. This will only actually be
           executed if it involves some identifier which is newer than the
           result object. *)
        fun remakeObj (objName: string) (findDirectory: string -> string) =
        let
        (* Find a directory that contains this object. An exception will be
             raised if it is not there. *)
            val directory = findDirectory objName;
            val fullName  =
                if directory = "" (* Work around for bug. *)
                then objName
                else OS.Path.joinDirFile{dir=directory, file=objName};

            val objIsDir  = testForDirectory fullName;
            val here      = fullName;
      
            (* Look to see if the file exists, possibly with an extension,
               and get the extended version. *)
            val fileTuple =
                let
                    (* If the object is a directory the source is in the bind file. *)
                    val (dir : string, file : string) =
                        if objIsDir
                        then (here,"ml_bind")
                        else (directory, objName);
                in
                    case filePresent (dir, file) of
                        SOME res' => res'
                    |   NONE      => raise Fail ("No such file or directory ("^file^","^dir^")")
                end ;
            
            val fileName = longName fileTuple;

            val newFindDirectory : string -> string =
                if objIsDir
                then
                let
                    (* Look in this directory then in the ones above. *)
                    fun findDirectoryHere (name: string) : string =
                        case filePresent (here, name) of
                          NONE => findDirectory name (* not in this directory *)
                        | _    => here;
                in
                    findDirectoryHere
                end
                else findDirectory;
    
            (* Compiles a file. *)
            fun remakeCurrentObj () =
            let
                val () = print ("Making " ^ objName ^ "\n");
                local
                    (* Keep a list of the dependencies. *)
                    val deps : bool HashArray.hash = HashArray.hash 10;
                    
                    fun addDep name =
                        if getOpt(HashArray.sub (deps, name), true)
                        then HashArray.update(deps, name, true)
                        else ();
                    
                    (* Called by the compiler to look-up a global identifier. *)
                    fun lookupMakeEnv globalLook (name: string) : 'a option =
                    let
                        (* Have we re-declared it ? *)
                        val res = lookupStatus name;
                    in
                        case res of
                            NotProcessed  =>
                            (
                                (* Compile the dependency. *)
                                remakeObj name newFindDirectory;
                                (* Add this to the dependencies. *)
                                addDep name
                            )

                        |  Searching => (* In the process of making it *)
                           print("Circular dependency: " ^ name ^  " depends on itself\n")

                        | Checked => addDep name; (* Add this to the dependencies. *)

                        (* There was previously a comment about returning NONE here if
                           we had a problem remaking a dependency. *)
                        globalLook name
                    end; (* lookupMakeEnv *)

                     (* Enter the declared value in the table. Usually this will be the
                        target we are making. Also set the state to "Checked". The
                        state is set to checked when we finish making the object but
                        setting it now suppresses messages about circular dependencies
                        if we use the identifier within the file. *)
                    fun enterMakeEnv (kind : string, enterGlobal) (name: string, v: 'a) : unit =
                    (
                        (* Put in the value. *)
                        enterGlobal (name, v);
                        print ("Created " ^ kind ^ " " ^ name ^ "\n");
                        
                        (* The name we're declaring may appear to be a dependency
                           but isn't, so don't include it in the list. *)
                        HashArray.update (deps, name, false);
                        
                        if name = objName
                        then
                        let
                            (* Put in the dependencies i.e. those names set to true in the table. *)
                            val depends =
                                HashArray.fold (fn (s, v, l) => if v then s :: l else l) [] deps;
                            
                            (* Put in a time stamp for the new object.  We need to make
                               sure that it is no older than the newest object it depends
                               on.  In theory that should not be a problem but clocks on
                               different machines can get out of step leading to objects
                               made later having earlier time stamps. *)
                            val newest =
                                List.foldl (fn (s: string, t: timeStamp) =>
                                    maxTime (lastMade s, t)) (fileTimeStamp fileName) depends;
                            
                            val timeStamp = maxTime(newest, newTimeStamp());
                        in         
                            setStatus (name, Checked);
                            updateMakeData(name, timeStamp, depends)
                        end
                        else ()
                    ) (* enterMakeEnv *);
     
                in
                    val makeEnv =
                        { 
                            lookupFix    = #lookupFix globalNameSpace,
                            lookupVal    = #lookupVal globalNameSpace,
                            lookupType   = #lookupType globalNameSpace,
                            lookupSig    = lookupMakeEnv (#lookupSig globalNameSpace),
                            lookupStruct = lookupMakeEnv (#lookupStruct globalNameSpace),
                            lookupFunct  = lookupMakeEnv (#lookupFunct globalNameSpace),
                            enterFix     = #enterFix globalNameSpace,
                            enterVal     = #enterVal globalNameSpace,
                            enterType    = #enterType globalNameSpace,
                            enterStruct  = enterMakeEnv ("structure", #enterStruct globalNameSpace),
                            enterSig     = enterMakeEnv ("signature", #enterSig globalNameSpace),
                            enterFunct   = enterMakeEnv ("functor", #enterFunct globalNameSpace),
                            allFix       = #allFix globalNameSpace,
                            allVal       = #allVal globalNameSpace,
                            allType      = #allType globalNameSpace,
                            allSig       = #allSig globalNameSpace,
                            allStruct    = #allStruct globalNameSpace,
                            allFunct     = #allFunct globalNameSpace
                        };
                end; (* local for makeEnv *)

                val inputFile = OS.Path.joinDirFile{dir= #1 fileTuple, file= #2 fileTuple}
    
                val inStream = TextIO.openIn inputFile;
    
                val () =
                let (* scope of exception handler to close inStream *)
                    val endOfStream = ref false;
                    val lineNo     = ref 1;
        
                    fun getChar () : char option =
                        case TextIO.input1 inStream of
                            NONE => (endOfStream := true; NONE) (* End of file *)
                        |   eoln as SOME #"\n" => (lineNo := !lineNo + 1; eoln)
                        |   c => c
                 in
                    while not (!endOfStream) do
                    let
                        val code = polyCompiler(getChar,
                            [CPNameSpace makeEnv, CPFileName fileName, CPLineNo(fn () => !lineNo)])
                    in
                        code ()
                            handle exn as Fail _ => PolyML.Exception.reraise exn
                            |  exn =>
                            (
                                print ("Exception- " ^ exnMessage exn ^ " raised\n");
                                PolyML.Exception.reraise exn
                            )
                    end
                end (* body of scope of inStream *)
                    handle exn => (* close inStream if an error occurs *)
                    (
                        TextIO.closeIn inStream;
                        PolyML.Exception.reraise exn
                    )
            in (* remake normal termination *)
                TextIO.closeIn inStream 
            end (* remakeCurrentObj *)
            
        in (* body of remakeObj *)
            setStatus (objName, Searching);
         
             (* If the file is newer than the object then we definitely must remake it.
               Otherwise we look at the dependency list and check those. If the result
               of that check is that one of the dependencies is newer than the object
               (probably because it has just been recompiled) we have to recompile
               the file. Compiling a file also checks the dependencies and recompiles
               them, generating a new dependency list. That is why we don't check the
               dependency list if the object is out of date with the file. Also if the
               file has been changed it may no longer depend on the things it used to
               depend on. *)
 
            let
                val objDate = lastMade objName
       
                fun maybeRemake (s:string) : unit =
                case lookupStatus s of
                    NotProcessed => (* see if it's a file. *)
                        (* Compile the dependency. *)
                        remakeObj s newFindDirectory
                    
                    | Searching => (* In the process of making it *)
                        print ("Circular dependency: " ^ s ^ " depends on itself\n")
                    
                    |  Checked => () (* do nothing *)

                open Time
                (* Process each entry and return true if
                   any is newer than the target. *)
                val processChildren =
                    List.foldl
                    (fn (child:string, parentNeedsMake:bool) =>
                        (
                            maybeRemake child;
                            (* Find its date and see if it is newer. *)
                            parentNeedsMake orelse lastMade child > objDate
                        )
                    )
                    false;
            in
                if objDate < fileTimeStamp fileName orelse
                    (
                        (* Get the dependency list. There may not be one if
                           this object has not been compiled with "make". *) 
                        case getMakeDependencies objName of
                            SOME d => processChildren d
                        |   NONE => true (* No dependency list - must use "make" on it. *)
                    )       
                then remakeCurrentObj ()
                else ()
            end;

            (* Mark it as having been checked. *)
            setStatus (objName, Checked)
        end (* body of remakeObj *)
  
        (* If the object is not a file mark it is checked. It may be a
           pervasive or it may be missing. In either case mark it as checked
           to save searching for it again. *)
        handle
                ObjNotFile => setStatus (objName, Checked)
            
            |   exn => (* Compilation (or execution) error. *)
                (
                    (* Mark as checked to prevent spurious messages. *)
                    setStatus (objName, Checked);
                    raise exn
                )
    in (*  body of make *)
        (* Check that the target exists. *)
        case filePresent (dirName, objectName) of
            NONE =>
            let
                val dir =
                    if dirName = "" then ""
                    else " (directory "^dirName^")";
                val s = "File "^objectName^" not found" ^ dir
            in
                print (s ^ "\n");
                raise Fail s
            end
        
        | _ =>
        let
            val targetIsDir = testForDirectory targetName;
            
            (* If the target we are making is a directory all the objects
               must be in the directory. If it is a file we allow references
               to other objects in the same directory. Objects not found must
               be pervasive. *)
            fun findDirectory (s: string) : string =
                if (not targetIsDir orelse s = objectName) andalso
                    isSome(filePresent(dirName,  s))
                then dirName
                else raise ObjNotFile;
        in
            remakeObj objectName findDirectory
                handle exn  => 
                (
                    print (targetName ^ " was not declared\n");
                    PolyML.Exception.reraise exn
                )
        end
    end (* make *)

in
    structure PolyML =
    struct
        open PolyML
        (* We must not have a signature on the result otherwise print and makestring
           will be given polymorphic types and will only produce "?" *)

        val globalNameSpace = globalNameSpace

        val use = use and make = make and shell = shell
        val suffixes = suffixes
        val compiler = polyCompiler

        val prettyPrintWithIDEMarkup = prettyPrintWithIDEMarkup

        structure Compiler =
        struct
            datatype compilerParameters = datatype compilerParameters

            val compilerVersion = Bootstrap.compilerVersion
            val compilerVersionNumber = Bootstrap.compilerVersionNumber

            val forgetSignature: string -> unit = forgetSig
            and forgetStructure: string -> unit = forgetStruct
            and forgetFunctor: string -> unit = forgetFunct
            and forgetValue: string -> unit = forgetVal
            and forgetType: string -> unit = forgetType
            and forgetFixity: string -> unit = forgetFix

            fun signatureNames (): string list = #1(ListPair.unzip (#allSig globalNameSpace ()))
            and structureNames (): string list = #1(ListPair.unzip (#allStruct globalNameSpace ()))
            and functorNames (): string list = #1(ListPair.unzip (#allFunct globalNameSpace ()))
            and valueNames (): string list = #1(ListPair.unzip (#allVal globalNameSpace ()))
            and typeNames (): string list = #1(ListPair.unzip (#allType globalNameSpace ()))
            and fixityNames (): string list = #1(ListPair.unzip (#allFix globalNameSpace ()))

            val prompt1 = prompt1 and prompt2 = prompt2 and profiling = profiling
            and timing = timing and printDepth = printDepth
            and errorDepth = errorDepth and lineLength = lineLength
            and allocationProfiling = allocationProfiling
            
            val assemblyCode = assemblyCode and codetree = codetree
            and codetreeAfterOpt = codetreeAfterOpt and pstackTrace = pstackTrace
            and parsetree = parsetree and reportUnreferencedIds = reportUnreferencedIds
            and lowlevelOptimise = lowlevelOptimise and reportExhaustiveHandlers = reportExhaustiveHandlers
            and narrowOverloadFlexRecord = narrowOverloadFlexRecord
            and createPrintFunctions = createPrintFunctions
            
            val debug = debug
            val inlineFunctors = inlineFunctors
            val maxInlineSize = maxInlineSize
            val printInAlphabeticalOrder = printInAlphabeticalOrder
            val traceCompiler = traceCompiler
        end
        
        (* Debugger control.  Extend DebuggerInterface set up by INITIALISE.  Replaces the original DebuggerInterface. *)
        structure DebuggerInterface =
        struct
            open PolyML.DebuggerInterface
 
            fun debugState(t: Thread.Thread.thread): debugState list =
            let
                val stack = RunCall.run_call2 RuntimeCalls.POLY_SYS_load_word(t, 0w5)
                and static = RunCall.run_call2 RuntimeCalls.POLY_SYS_load_word(t, 0w6)
                and dynamic = RunCall.run_call2 RuntimeCalls.POLY_SYS_load_word(t, 0w7)
                and locationInfo = RunCall.run_call2 RuntimeCalls.POLY_SYS_load_word(t, 0w8)

                (* Turn the chain of saved entries along with the current top entry
                   into a list.  The bottom entry will generally be the state from
                   non-debugging code and needs to be filtered out. *)
                fun toList r =
                    if RunCall.run_call1 RuntimeCalls.POLY_SYS_is_short r
                    then []
                    else
                    let
                        val s = RunCall.run_call2 RuntimeCalls.POLY_SYS_load_word_immut(r, 0w0)
                        and d = RunCall.run_call2 RuntimeCalls.POLY_SYS_load_word_immut(r, 0w1)
                        and l = RunCall.run_call2 RuntimeCalls.POLY_SYS_load_word_immut(r, 0w2)
                        and n = RunCall.run_call2 RuntimeCalls.POLY_SYS_load_word_immut(r, 0w3)
                    in
                        if RunCall.run_call1 RuntimeCalls.POLY_SYS_is_short s orelse
                           RunCall.run_call1 RuntimeCalls.POLY_SYS_is_short l
                        then toList n
                        else RunCall.unsafeCast (s, d, l) :: toList n
                    end
            in
                if RunCall.run_call1 RuntimeCalls.POLY_SYS_is_short static orelse
                   RunCall.run_call1 RuntimeCalls.POLY_SYS_is_short locationInfo
                then toList stack
                else RunCall.unsafeCast (static, dynamic, locationInfo) :: toList stack
            end

        end

        structure Debug =
        struct
            local
                open DebuggerInterface

                fun debugLocation(d: debugState): string * PolyML.location =
                    (debugFunction d, DebuggerInterface.debugLocation d)

                fun getStack() = debugState(Thread.Thread.self())
                (* These are only relevant when we are stopped at the debugger but
                   we need to use globals here so that the debug functions such
                   as "variables" and "continue" will work. *)
                val inDebugger = ref false
                (* Current stack and debug level. *)
                val currentStack = ref []
                fun getCurrentStack() =
                    if !inDebugger then !currentStack else raise Fail "Not stopped in debugger"
                val debugLevel = ref 0
                (* Set to true to exit the debug loop.  Set by commands such as "continue". *)
                val exitLoop = ref false
                (* Exception packet sent if this was continueWithEx. *)
                val debugExPacket: exn option ref = ref NONE

                (* Call tracing. *)
                val tracing = ref false
                val breakNext = ref false
                (* Single stepping. *)
                val stepDebug = ref false
                val stepDepth = ref ~1 (* Only break at a stack size less than this. *)
                (* Break points.  We have three breakpoint lists: a list of file-line
                   pairs, a list of function names and a list of exceptions. *)
                val lineBreakPoints = ref []
                and fnBreakPoints = ref []
                and exBreakPoints = ref []

                fun checkLineBreak (file, line) =
                    let
                        fun findBreak [] = false
                         |  findBreak ((f, l) :: rest) =
                              (l = line andalso f = file) orelse findBreak rest
                    in
                        findBreak (! lineBreakPoints)
                    end

                fun checkFnBreak exact name =
                let
                    (* When matching a function name we allow match if the name
                       we're looking for matches the last component of the name
                       we have.  e.g. if we set a break for "f" we match F().S.f . *)
                    fun matchName n =
                        if name = n then true
                        else if exact then false
                        else
                        let
                            val nameLen = size name
                            and nLen = size n
                            fun isSeparator #"-" = true
                             |  isSeparator #")" = true
                             |  isSeparator #"." = true
                             |  isSeparator _    = false
                        in
                            nameLen > nLen andalso String.substring(name, nameLen - nLen, nLen) = n
                            andalso isSeparator(String.sub(name, nameLen - nLen - 1))
                        end
                in
                    List.exists matchName (! fnBreakPoints)
                end

                (* Get the exception id from an exception packet.  The id is
                   the first word in the packet.  It's a mutable so treat it
                   as an int ref here. *)
                fun getExnId(ex: exn): int ref =
                    RunCall.run_call2 RuntimeCalls.POLY_SYS_load_word (ex, 0)
    
                fun checkExnBreak(ex: exn) =
                    let val exnId = getExnId ex in List.exists (fn n => n = exnId) (! exBreakPoints) end

                fun getArgResult stack get =
                    case stack of
                        hd :: _ => Bootstrap.printValue(get hd, !printDepth, globalNameSpace)
                    |   _ => PrettyString "?"

                fun printTrace (funName, location, stack, argsAndResult) =
                let
                    (* This prints a block with the argument and, if we're exiting the result.
                       The function name is decorated with the location.
                       TODO: This works fine so long as the recursion depth is not too deep
                       but once it gets too wide the pretty-printer starts breaking the lines. *)
                    val block =
                        PrettyBlock(0, false, [],
                            [
                                PrettyBreak(length stack, 0),
                                PrettyBlock(0, false, [],
                                [
                                    PrettyBlock(0, false, [ContextLocation location], [PrettyString funName]),
                                    PrettyBreak(1, 3)
                                ] @ argsAndResult)
                            ])
                in
                    prettyPrintWithOptionalMarkup (TextIO.print, !lineLength) block
                end

                (* Try to print the appropriate line from the file.*)
                fun printSourceLine(fileName: string, line: int, funName: string, justLocation) =
                let
                    open TextIO
                    open PolyML
                    (* Use the pretty printer here because that allows us to provide a link to the
                       function in the markup so the IDE can go straight to it. *)
                    val prettyOut = prettyPrintWithOptionalMarkup (printOut, !lineLength)
                    val lineInfo =
                        concat(
                            (if fileName = "" then [] else [fileName, " "]) @
                            (if line = 0 then [] else [" line:", Int.toString line, " "]) @
                            ["function:", funName])
                in
                    (* First just print where we are. *)
                    prettyOut(
                        PrettyBlock(0, true,
                            [ContextLocation{file=fileName,startLine=line, endLine=line,startPosition=0,endPosition=0}],
                            [PrettyString lineInfo]));
                    (* Try to print it.  This may fail if the file name was not a full path
                       name and we're not in the correct directory. *)
                    if justLocation orelse fileName = "" then ()
                    else
                    let
                        val fd = openIn fileName
                        fun pLine n =
                            case inputLine fd of
                                NONE => ()
                            |   SOME s => if n = 1 then printOut s else pLine(n-1)
                    in
                        pLine line;
                        closeIn fd
                    end handle IO.Io _ => () (* If it failed simply ignore the error. *)
                end

                (* These functions are installed as global callbacks if necessary. *)
                fun onEntry (funName, location as {file, startLine, ...}: PolyML.location) =
                (
                    if ! tracing
                    then
                    let
                        val stack = getStack()
                        val arg = getArgResult stack debugFunctionArg
                    in
                        printTrace(funName, location, stack, [arg])
                    end
                    else ();
                    (* We don't actually break here because at this stage we don't
                       have any variables declared. *)
                    (* TODO: If for whatever reason we fail to find the breakpoint we need to cancel
                       the pending break in the exit code.  Otherwise we could try and break
                       in some other code. *)
                    if checkLineBreak (file, startLine) orelse checkFnBreak false funName
                    then (breakNext := true; setOnBreakPoint(SOME onBreakPoint))
                    else ()
                )
                
                and onExit (funName, location) =
                (
                    if ! tracing
                    then
                    let
                        val stack = getStack()
                        val arg = getArgResult stack debugFunctionArg
                        val res = getArgResult stack debugFunctionResult
                    in
                        printTrace(funName, location, stack,
                            [arg, PrettyBreak(1, 3), PrettyString "=", PrettyBreak(1, 3), res])
                    end
                    else ()
                )

                and onExitException(funName, location) exn =
                (
                    if ! tracing
                    then
                    let
                        val stack = getStack()
                        val arg = getArgResult stack debugFunctionArg
                    in
                        printTrace(funName, location, stack,
                            [arg, PrettyBreak(1, 3), PrettyString "=", PrettyBreak(1, 3),
                             PrettyString "raised", PrettyBreak(1, 3), PrettyString(exnName exn)])
                    end
                    else ();
                    if checkExnBreak exn
                    then enterDebugger ()
                    else ()
                )
                
                and onBreakPoint({file, startLine, ...}: PolyML.location, _) =
                (
                    if (!stepDebug andalso (!stepDepth < 0 orelse List.length(getStack()) <= !stepDepth)) orelse
                       checkLineBreak (file, startLine) orelse ! breakNext
                    then enterDebugger ()
                    else () 
                )
                
                (* Set the callbacks except if we're stopped in the debugger. *)
                and setCallBacks () =
                if ! inDebugger
                then ()
                else
                (
                    setOnEntry(if !tracing orelse not(null(! fnBreakPoints)) then SOME onEntry else NONE);
                    setOnExit(if !tracing then SOME onExit else NONE);
                    setOnExitException(if !tracing orelse not(null(! exBreakPoints)) then SOME onExitException else NONE);
                    setOnBreakPoint(if !tracing orelse ! stepDebug orelse not(null(! lineBreakPoints)) then SOME onBreakPoint else NONE)
                )

                and enterDebugger () =
                let
                    (* Clear the onXXX functions to prevent any recursion. *)
                    val () = setOnEntry NONE and () = setOnExit NONE
                    and () = setOnExitException NONE and () = setOnBreakPoint NONE
                    val () = inDebugger := true
                    (* Remove any type-ahead. *)
                    fun flushInput () =
                        case TextIO.canInput(TextIO.stdIn, 1) of
                            SOME 1 => (TextIO.inputN(TextIO.stdIn, 1); flushInput())
                        |   _ => ()
                    val () = flushInput ()

                    val () = exitLoop := false
                    val () = debugLevel := 0
                    val () = breakNext := false
                    (* Save the stack on entry.  If we execute any code with
                       debugging enabled while we're in the debugger we could
                       change this. *)
                    val () = currentStack := getStack()
 
                    val () =
                        case !currentStack of
                            hd :: _ =>
                                let
                                    val (funName, {file, startLine, ...}) = debugLocation hd
                                in
                                    printSourceLine(file, startLine, funName, false)
                                end
                        |   [] => () (* Shouldn't happen. *)

                    val compositeNameSpace =
                    (* Compose any debugEnv with the global environment.  Create a new temporary environment
                       to contain any bindings made within the shell.  They are discarded when we continue
                       from the break-point.  Previously, bindings were made in the global environment but
                       that is problematic.  It is possible to capture local types in the bindings which
                       could actually be different at the next breakpoint. *)
                    let
                        val fixTab = ProtectedTable.create() and sigTab = ProtectedTable.create()
                        and valTab = ProtectedTable.create() and typTab = ProtectedTable.create()
                        and fncTab = ProtectedTable.create() and strTab = ProtectedTable.create()
                        (* The debugging environment depends on the currently selected stack frame. *)
                        fun debugEnv() = debugNameSpace (List.nth(!currentStack, !debugLevel))
                        fun dolookup f t s =
                            case ProtectedTable.lookup t s of NONE => (case f (debugEnv()) s of NONE => f globalNameSpace s | v => v) | v => v
                        fun getAll f t () = ProtectedTable.all t () @ f (debugEnv()) () @ f globalNameSpace ()
                    in
                        {
                        lookupFix    = dolookup #lookupFix fixTab,
                        lookupSig    = dolookup #lookupSig sigTab,
                        lookupVal    = dolookup #lookupVal valTab,
                        lookupType   = dolookup #lookupType typTab,
                        lookupFunct  = dolookup #lookupFunct fncTab,
                        lookupStruct = dolookup #lookupStruct strTab,
                        enterFix     = ProtectedTable.enter fixTab,
                        enterSig     = ProtectedTable.enter sigTab,
                        enterVal     = ProtectedTable.enter valTab,
                        enterType    = ProtectedTable.enter typTab,
                        enterFunct   = ProtectedTable.enter fncTab,
                        enterStruct  = ProtectedTable.enter strTab,
                        allFix       = getAll #allFix fixTab,
                        allSig       = getAll #allSig sigTab,
                        allVal       = getAll #allVal valTab,
                        allType      = getAll #allType typTab,
                        allFunct     = getAll #allFunct fncTab,
                        allStruct    = getAll #allStruct strTab
                        }
                    end
                in
                    topLevel
                        { isDebug = true, nameSpace = compositeNameSpace, exitLoop = fn _ => ! exitLoop,
                          exitOnError = false, isInteractive = true };

                    inDebugger := false;
                    setCallBacks();

                    (* If this was continueWithEx raise the exception. *)
                    case ! debugExPacket of
                        NONE => ()
                    |   SOME exn => (debugExPacket := NONE; raise exn)
                end
            in
                (* Functions that are only relevant when called from the debugger.  These
                   check the debugging state using getCurrentStack which raises an
                   exception if we're not in the debugger. *)
                (* "step" causes the debugger to be entered on the next call.
                   "stepOver" enters the debugger on the next call when the stack is no larger
                   than it is at present.
                   "stepOut" enters the debugger on the next call when the stack is smaller
                   than it is at present. *)
                fun step () = 
                let
                    val _ = getCurrentStack()
                in
                    stepDebug := true; stepDepth := ~1; exitLoop := true
                end

                and stepOver() =
                let
                    val stack = getCurrentStack()
                in
                    stepDebug := true; stepDepth := List.length stack; exitLoop := true
                end

                and stepOut() =
                let
                    val stack = getCurrentStack()
                in
                    stepDebug := true; stepDepth := List.length stack - 1; exitLoop := true
                end

                and continue () =
                let
                    val _ = getCurrentStack()
                in
                    stepDebug := false; stepDepth := ~1; exitLoop := true
                end

                and continueWithEx exn =
                let
                    val _ = getCurrentStack()
                in
                    stepDebug := false; stepDepth := ~1; exitLoop := true; debugExPacket := SOME exn
                end

                (* Stack traversal. *)
                fun up () =
                let
                    val stack = getCurrentStack()
                in
                    if !debugLevel < List.length stack -1
                    then
                    let
                        val _ = debugLevel := !debugLevel + 1;
                        val (funName, {startLine, file, ...}) =
                            debugLocation(List.nth(stack, !debugLevel))
                    in
                        printSourceLine(file, startLine, funName, false)
                    end
                    else TextIO.print "Top of stack.\n"
                end
        
                and down () =
                let
                    val stack = getCurrentStack()
                in
                    if !debugLevel = 0
                    then TextIO.print "Bottom of stack.\n"
                    else
                    let
                        val () = debugLevel := !debugLevel - 1;
                        val (funName, {startLine, file, ...}) =
                            debugLocation(List.nth(stack, !debugLevel))
                    in
                        printSourceLine(file, startLine, funName, false)
                    end
                end

                (* Just print the functions without any other context. *)
                fun stack () : unit =
                let
                    fun printTrace d =
                    let
                        val (funName, {file, startLine, ...}) = debugLocation d
                    in
                        printSourceLine(file, startLine, funName, true)
                    end
                in
                    List.app printTrace (getCurrentStack())
                end

                local
                    fun printVal v =
                        prettyPrintWithOptionalMarkup(TextIO.print, !lineLength)
                            (NameSpace.displayVal(v, !printDepth, globalNameSpace))
                    fun printStack (stack: debugState) =
                        List.app (fn (_,v) => printVal v) (#allVal (debugNameSpace stack) ())
                in
                    (* Print all variables at the current level. *)
                    fun variables() = printStack (List.nth(getCurrentStack(), !debugLevel))
                    (* Print all the levels. *)
                    and dump() =
                    let
                        fun printLevel stack =
                        let
                            val (funName, _) = debugLocation stack
                        in
                            TextIO.print(concat["Function ", funName, ":"]);
                            printStack stack;
                            TextIO.print "\n"
                        end
                    in
                        List.app printLevel (getCurrentStack())
                    end
                end

                (* Functions to adjust tracing and breakpointing.  May be called
                   either within or outside the debugger. *)
                fun trace b = (tracing := b; setCallBacks ())

                fun breakAt (file, line) =
                    if checkLineBreak(file, line) then () (* Already there. *)
                    else (lineBreakPoints := (file, line) :: ! lineBreakPoints; setCallBacks ())
        
                fun clearAt (file, line) =
                let
                    fun findBreak [] = (TextIO.print "No such breakpoint.\n"; [])
                     |  findBreak ((f, l) :: rest) =
                          if l = line andalso f = file
                          then rest else (f, l) :: findBreak rest
                in
                    lineBreakPoints := findBreak (! lineBreakPoints);
                    setCallBacks ()
                end
         
                fun breakIn name =
                    if checkFnBreak true name then () (* Already there. *)
                    else (fnBreakPoints := name :: ! fnBreakPoints; setCallBacks ())
        
                fun clearIn name =
                let
                    fun findBreak [] = (TextIO.print "No such breakpoint.\n"; [])
                     |  findBreak (n :: rest) =
                          if name = n then rest else n :: findBreak rest
                in
                    fnBreakPoints := findBreak (! fnBreakPoints);
                    setCallBacks ()
                end

                fun breakEx exn =
                    if checkExnBreak exn then  () (* Already there. *)
                    else (exBreakPoints := getExnId exn :: ! exBreakPoints; setCallBacks ())

                fun clearEx exn =
                let
                    val exnId = getExnId exn
                    fun findBreak [] = (TextIO.print "No such breakpoint.\n"; [])
                     |  findBreak (n :: rest) =
                          if exnId = n then rest else n :: findBreak rest
                in
                    exBreakPoints := findBreak (! exBreakPoints);
                    setCallBacks ()
                end

            end
        end
        
        structure CodeTree =
        struct
            open PolyML.CodeTree
            (* Add options to the code-generation phase. *)
            val genCode =
                fn (code, numLocals) =>
                let
                    open Bootstrap Bootstrap.Universal
                    val compilerOut = prettyPrintWithOptionalMarkup(TextIO.print, !lineLength)
                in
                    genCode(code,
                        [
                            tagInject compilerOutputTag compilerOut,
                            tagInject maxInlineSizeTag (! maxInlineSize),
                            tagInject codetreeTag (! codetree),
                            tagInject pstackTraceTag (! pstackTrace),
                            tagInject lowlevelOptimiseTag (! lowlevelOptimise),
                            tagInject assemblyCodeTag (! assemblyCode),
                            tagInject codetreeAfterOptTag (! codetreeAfterOpt)
                        ], numLocals)
                end

            (* For simplicity these are given types with string rather than
               Word8Vector.vector in INITIALISE. *)
            val decodeBinary = decodeBinary o Byte.bytesToString
            and encodeBinary = Byte.stringToBytes o encodeBinary
        end

        (* Original print_depth etc functions. *)
        fun profiling   i = Compiler.profiling := i
        and timing      b = Compiler.timing := b
        and print_depth i = Compiler.printDepth := i
        and error_depth i = Compiler.errorDepth := i
        and line_length i = Compiler.lineLength := i

        (* Legacy exception_trace. *)
        structure Exception =
        struct
            open Exception

            local
                fun printTrace(trace, exn) =
                let
                    fun pr s = TextIO.output(TextIO.stdOut, s)
                in
                    (* Exception *)
                    pr "Exception trace for exception - ";
                    pr (General.exnName exn);
                    (* Location if available *)
                    case exceptionLocation exn of
                        SOME { file, startLine=line, ... } =>
                            (
                                if file = "" then () else (pr " raised in "; pr file);
                                if line = 0 then () else (pr " line "; pr(Int.toString line))
                            )
                    |   NONE => ();
                    pr "\n\n";
                    (* Function list *)
                    List.app(fn s => (pr s; pr "\n")) trace;
                    pr "End of trace\n\n";
                
                    TextIO.flushOut TextIO.stdOut;
                    (* Reraise the exception. *)
                    PolyML.Exception.reraise exn
                end
            in
                fun exception_trace f = traceException(f, printTrace)
            end
        end
        
        (* Include it in the PolyML structure for backwards compatibility. *)
        val exception_trace = Exception.exception_trace
    end
end (* PolyML. *);<|MERGE_RESOLUTION|>--- conflicted
+++ resolved
@@ -637,11 +637,7 @@
                                         PrettyBreak(1, 3),
                                         PrettyString "raised"
                                     ]));
-<<<<<<< HEAD
-                            reraise exn
-=======
                             PolyML.Exception.reraise exn
->>>>>>> 687b3270
                         end
                 end
             end; (* readEvalPrint *)
