--- conflicted
+++ resolved
@@ -1,11 +1,7 @@
 (*
     Title:      Foreign Function Interface: memory operations
     Author:     David Matthews
-<<<<<<< HEAD
-    Copyright   David Matthews 2015, 2017, 2019
-=======
-    Copyright   David Matthews 2015, 2017, 2020
->>>>>>> ff874d8a
+    Copyright   David Matthews 2015, 2017, 2019-20
 
     This library is free software; you can redistribute it and/or
     modify it under the terms of the GNU Lesser General Public
