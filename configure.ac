--- conflicted
+++ resolved
@@ -476,23 +476,19 @@
     fi
 fi
 
-<<<<<<< HEAD
+# Check for libffi only if we're building the interpreted version
+if test "x$polyarch" = "xinterpret" ; then
+    AC_CHECK_LIB([ffi], [ffi_prep_closure_loc])
+    AC_CHECK_HEADERS([ffi.h])
+fi
+
 if test  X"$ac_cv_sizeof_voidp" = X8 ; then
     bootstrap64="yes"
 else
     bootstrap64="no"
 fi
 
-# Build 32-bit in 64-bits.
-=======
-# Check for libffi only if we're building the interpreted version
-if test "x$polyarch" = "xinterpret" ; then
-    AC_CHECK_LIB([ffi], [ffi_prep_closure_loc])
-    AC_CHECK_HEADERS([ffi.h])
-fi
-
 # Build 32-bit in 64-bits.  This is only allowed when building on native 64-bit X86.
->>>>>>> bf2020d0
 AC_ARG_ENABLE([compact32bit],
         [AS_HELP_STRING([--enable-compact32bit],
             [use 32-bit values rather than native 64-bits.])])
